--- conflicted
+++ resolved
@@ -428,11 +428,8 @@
       case .sequence(let expressions): expressions.forEach { self.dump($0) }
       case .range(let rangeExpression): self.dump(rangeExpression)
       case .rawAssembly: fatalError()
-<<<<<<< HEAD
       case .returnsExpression(let returnsExpression): self.dump(returnsExpression)
-=======
       case .emptyExpr(_): fatalError("EMPTY EXPR")
->>>>>>> 3360a22e
       }
     }
   }
