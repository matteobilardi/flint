//
//  MoveRuntimeFunction.swift
//  MoveGen
//
//  Created on 30/Jul/2019.
//

import AST
import MoveIR

/// The runtime functions used by Flint.
enum MoveRuntimeFunction {
  enum Identifiers {
    case send
    case fatalError
    case power
    case revertIfGreater
    case withdrawAll
    case transfer

    var mangled: String {
      return "Self.\(Environment.runtimeFunctionPrefix)\(self)"
    }
  }

  static func fatalError() -> String {
    return "\(Identifiers.fatalError.mangled)()"
  }

  static func withdrawAll(source: MoveIR.Expression) -> MoveIR.Expression {
    return .functionCall(FunctionCall(Identifiers.withdrawAll.mangled, source))
  }

  static func transfer(destination: MoveIR.Expression,
                       source: MoveIR.Expression,
                       amount: MoveIR.Expression) -> MoveIR.Expression {
    return .functionCall(FunctionCall(Identifiers.transfer.mangled, destination, source, amount))
  }

  static func power(b: MoveIR.Expression, e: MoveIR.Expression) -> MoveIR.Expression {
    return .functionCall(FunctionCall(Identifiers.power.mangled, b, e))
  }

  static func revertIfGreater(value: MoveIR.Expression, max: MoveIR.Expression) -> MoveIR.Expression {
    return .functionCall(FunctionCall(Identifiers.revertIfGreater.mangled, value, max))
  }

  static let allDeclarations: [String] = [
<<<<<<< HEAD
    MoveRuntimeFunctionDeclaration.send,
    MoveRuntimeFunctionDeclaration.withdrawAll,
    MoveRuntimeFunctionDeclaration.transfer,
    // Not currently available as no money yet: MoveRuntimeFunctionDeclaration.send,
=======
    //MoveRuntimeFunctionDeclaration.send,
    //MoveRuntimeFunctionDeclaration.withdrawAll,
    //MoveRuntimeFunctionDeclaration.transfer,
>>>>>>> bfcbbd43
    MoveRuntimeFunctionDeclaration.fatalError,
    MoveRuntimeFunctionDeclaration.power,
    MoveRuntimeFunctionDeclaration.revertIfGreater
  ]
}

struct MoveRuntimeFunctionDeclaration {

  static let send =
  """
  flint$send(money: &mut LibraCoin.T, addr: address) {
    LibraAccount.deposit(move(addr), flint$withdrawAll(move(money)));
    return;
  }
  """

  static let withdrawAll =
  """
  flint$withdrawAll(source: &mut LibraCoin.T): LibraCoin.T {
    let coin_value: u64;
    let ret: LibraCoin.T;
    coin_value = LibraCoin.value(freeze(copy(coin_ref)));
    ret = LibraCoin.withdraw(copy(coin_ref), copy(coin_value));
    release(move(coin_ref));
    return move(ret);
  }
  """

  // TODO Import LibraCoin within the produced module
  static let transfer =
  """
  flint$transfer(destination: &mut LibraCoin.T, source: &mut LibraCoin.T, amount: u64) {
    let desposit: LibraCoin.T;
    deposit = LibraCoin.withdraw(move(source), copy(amount));
    LibraCoin.deposit(move(destination), move(deposit));
    return;
  }
  """

  static let fatalError =
  """
  flint$fatalError() {
    assert(false, 1);
    return;
  }
  """

  static let power =
  """
  flint$power(b: u64, e: u64): u64 {
    let res: u64;
    let i: u64;

    res = 1;
    i = 0;
    while (copy(i) < copy(e)) {
      res = copy(res) * copy(b);
      i = copy(i) + 1;
    }
    return copy(res);
  }
  """

  // Ensure that a <= b
  static let revertIfGreater =
  """
  flint$revertIfGreater(a: u64, b: u64): u64 {
    assert(copy(a) <= move(b), 1);
    return move(a);
  }
  """
}<|MERGE_RESOLUTION|>--- conflicted
+++ resolved
@@ -46,16 +46,10 @@
   }
 
   static let allDeclarations: [String] = [
-<<<<<<< HEAD
-    MoveRuntimeFunctionDeclaration.send,
-    MoveRuntimeFunctionDeclaration.withdrawAll,
-    MoveRuntimeFunctionDeclaration.transfer,
     // Not currently available as no money yet: MoveRuntimeFunctionDeclaration.send,
-=======
     //MoveRuntimeFunctionDeclaration.send,
     //MoveRuntimeFunctionDeclaration.withdrawAll,
     //MoveRuntimeFunctionDeclaration.transfer,
->>>>>>> bfcbbd43
     MoveRuntimeFunctionDeclaration.fatalError,
     MoveRuntimeFunctionDeclaration.power,
     MoveRuntimeFunctionDeclaration.revertIfGreater
