// swift-tools-version:4.2

import PackageDescription

let package = Package(
  name: "flintc",
  products: [
    .executable(
      name: "flintc",
      targets: [
        "flintc",
      ]
    ),
    .executable(
      name: "lite",
      targets: [
        "lite",
      ]
    ),
    .executable(
      name: "file-check",
      targets: [
        "file-check",
      ]
    ),
  ],
  dependencies: [
    .package(url: "https://github.com/krzyzanowskim/CryptoSwift.git", from: "0.7.2"),
    .package(url: "https://github.com/onevcat/Rainbow.git", from: "3.0.0"),
    .package(url: "https://github.com/kylef/Commander", from: "0.9.0"),
    .package(url: "https://github.com/llvm-swift/Lite.git", from: "0.0.3"),
    .package(url: "https://github.com/llvm-swift/FileCheck.git", from: "0.0.4"),
    .package(url: "https://github.com/llvm-swift/Symbolic.git", from: "0.0.1"),
    .package(url: "https://github.com/flintrocks/Cuckoo.git", .branch("master")),
<<<<<<< HEAD
    .package(url: "https://github.com/behrang/YamlSwift.git", .branch("master")),
    .package(url: "https://github.com/attaswift/BigInt.git", from: "4.0.0"),
=======
    .package(url: "https://github.com/SwiftyJSON/SwiftyJSON.git", from: "4.0.0")
>>>>>>> 3360a22e
  ],
  targets: [
    .target(
      name: "flint-lsp",
      dependencies: ["Parser", "Lexer", "SemanticAnalyzer", "TypeChecker", "Optimizer", "IRGen", "Commander", "Rainbow", "Symbolic", "Diagnostic", "LSP", "Compiler"]),
    .target(
      name: "flint-ca",
      dependencies: ["Parser", "Lexer", "SemanticAnalyzer", "TypeChecker", "Optimizer", "IRGen", "Commander", "Rainbow", "Symbolic", "Diagnostic", "ContractAnalysis", "Compiler"]),
    .target(
      name: "flint-test",
      dependencies: ["Parser", "Lexer", "SemanticAnalyzer", "TypeChecker", "Optimizer", "IRGen", "Commander", "Rainbow", "Symbolic", "Diagnostic", "JSTranslator", "Compiler", "Coverage"]),
    .target(
      name: "flint-repl",
      dependencies: ["Commander", "Rainbow", "Symbolic", "Diagnostic", "REPL"]),
    .target(
      name: "Source",
      dependencies: []
    ),
    .testTarget(
      name: "SourceTests",
      dependencies: [
        "Source",
        "Cuckoo",
      ],
      sources: [".", "../../.derived-tests/Source"]
    ),
    // MARK: Compiler -
    .target(
      name: "Compiler",
      dependencies: [
        "Parser",
        "Lexer",
        "ASTPreprocessor",
        "SemanticAnalyzer",
        "TypeChecker",
        "Optimizer",
        "IRGen",
        "Verifier",
        "Commander",
        "Rainbow",
        "Symbolic",
        "Diagnostic",
      ]
    ),
    .testTarget(
      name: "CompilerTests",
      dependencies: [
        "Compiler",
        "Cuckoo",
      ],
      sources: [".", "../../.derived-tests/Compiler"]
    ),
    // MARK: Diagnostic -
    .target(
      name: "Diagnostic",
      dependencies: [
        "Source",
        "Rainbow",
        "Utils",
      ]
    ),
    .testTarget(
      name: "DiagnosticTests",
      dependencies: [
        "Diagnostic",
        "Cuckoo",
      ],
      sources: [".", "../../.derived-tests/Diagnostic"]
    ),
    // MARK: Lexer -
    .target(
      name: "Lexer",
      dependencies: [
        "Source",
        "Diagnostic",
      ]
    ),
    .testTarget(
      name: "LexerTests",
      dependencies: [
        "Lexer",
        "Cuckoo",
      ],
      sources: [".", "../../.derived-tests/Lexer"]
    ),
    // MARK: AST -
    .target(
      name: "AST",
      dependencies: [
        "Source",
        "Diagnostic",
        "Lexer",
        "ABI",
      ],
      exclude: ["ASTPass/ASTPass.template.swift"]
    ),
    .testTarget(
      name: "ASTTests",
      dependencies: [
        "AST",
        "Cuckoo",
      ],
      sources: [".", "../../.derived-tests/AST"]
    ),
    // MARK: Parser -
    .target(
      name: "Parser",
      dependencies: [
        "Source",
        "Diagnostic",
        "AST",
        "Lexer",
      ]
    ),
    .testTarget(
      name: "ParserTests",
      dependencies: [
        "Parser",
        "Cuckoo",
      ],
      sources: [".", "../../.derived-tests/Parser"]
    ),
    // MARK: SemanticAnalyzer -
    .target(
      name: "SemanticAnalyzer",
      dependencies: [
        "Source",
        "Diagnostic",
        "AST",
      ]
    ),
    .testTarget(
      name: "SemanticAnalyzerTests",
      dependencies: [
        "SemanticAnalyzer",
        "Cuckoo",
      ],
      sources: [".", "../../.derived-tests/SemanticAnalyzer"]
    ),
    // MARK: ASTPreprocessor -
    .target(
      name: "ASTPreprocessor",
      dependencies: [
        "Source",
        "Diagnostic",
        "AST"
      ]
    ),
    .testTarget(
      name: "ASTPreprocessorTests",
      dependencies: [
        "ASTPreprocessor",
        "Cuckoo",
        ],
      sources: [".", "../../.derived-tests/ASTPreprocessor"]
    ),
    // MARK: TypeChecker -
    .target(
      name: "TypeChecker",
      dependencies: [
        "Source",
        "Diagnostic",
        "AST",
      ]
    ),
    .testTarget(
      name: "TypeCheckerTests",
      dependencies: [
        "TypeChecker",
        "Cuckoo",
      ],
      sources: [".", "../../.derived-tests/TypeChecker"]
    ),
    // MARK: Optimizer -
    .target(
      name: "Verifier",
      dependencies: [
        "Source",
        "Diagnostic",
        "AST",
        "Lexer",
        "Yaml",
        "BigInt",
      ]
    ),
    .target(
      name: "Optimizer",
      dependencies: [
        "Source",
        "Diagnostic",
        "AST",
      ]
    ),
    .testTarget(
      name: "OptimizerTests",
      dependencies: [
        "Optimizer",
        "Cuckoo",
      ],
      sources: [".", "../../.derived-tests/Optimizer"]
    ),
    // MARK: IRGen -
    .target(
      name: "IRGen",
      dependencies: [
        "Source",
        "Diagnostic",
        "AST",
        "CryptoSwift",
        "YUL",
        "Utils",
      ]
    ),
    .testTarget(
      name: "IRGenTests",
      dependencies: [
        "IRGen",
        "Cuckoo",
      ],
      sources: [".", "../../.derived-tests/IRGen"]
    ),
    // MARK: YUL -
    .target(
      name: "YUL",
      dependencies: [
        "Utils",
      ]
    ),
    // MARK: ABI -
    .target(
      name: "ABI",
      dependencies: [
        "Source",
        "CryptoSwift",
      ]
    ),
    .testTarget(
      name: "ABITests",
      dependencies: [
        "ABI",
        "Cuckoo",
      ],
      sources: [".", "../../.derived-tests/ABI"]
    ),
    // MARK: Utils -
    .target(
      name: "Utils",
      dependencies: []
    ),
    .testTarget(
      name: "UtilsTests",
      dependencies: [
        "Utils",
        "Cuckoo"
      ],
      sources: [".", "../../.derived-tests/Utils"]
    ),
    // MARK: flintc -
    .target(
      name: "flintc",
      dependencies: [
        "Compiler",
      ]
    ),
    // MARK: lite -
    .target(
        name: "lite",
        dependencies: [
          "LiteSupport",
          "Rainbow",
          "Symbolic",
      ]
    ),
    // MARK: file-check
    .target(
        name: "file-check",
        dependencies: ["FileCheck", "Commander"]),
    .target(
        name: "LSP",
        dependencies: ["Diagnostic", "AST"]),
    .target(
        name: "ContractAnalysis",
        dependencies: ["AST"]),
    .target(
        name: "JSTranslator",
        dependencies: ["AST", "Parser", "Lexer"]),
    .target(
        name: "REPL",
        dependencies: ["AST", "Parser", "Lexer", "Compiler", "Diagnostic", "JSTranslator", "SwiftyJSON", "Rainbow"]),
    .target(
        name: "Coverage",
        dependencies: ["AST", "Parser", "Lexer", "Compiler", "Diagnostic", "SwiftyJSON", "Rainbow"])
    ]
)<|MERGE_RESOLUTION|>--- conflicted
+++ resolved
@@ -32,12 +32,9 @@
     .package(url: "https://github.com/llvm-swift/FileCheck.git", from: "0.0.4"),
     .package(url: "https://github.com/llvm-swift/Symbolic.git", from: "0.0.1"),
     .package(url: "https://github.com/flintrocks/Cuckoo.git", .branch("master")),
-<<<<<<< HEAD
     .package(url: "https://github.com/behrang/YamlSwift.git", .branch("master")),
     .package(url: "https://github.com/attaswift/BigInt.git", from: "4.0.0"),
-=======
     .package(url: "https://github.com/SwiftyJSON/SwiftyJSON.git", from: "4.0.0")
->>>>>>> 3360a22e
   ],
   targets: [
     .target(
