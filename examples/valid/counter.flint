contract Counter {
  var value: Int = 0
<<<<<<< HEAD
  // invariant (forall (c:Counter, e:External, m:Int) :: (next(c.value = m) && c.value != m ==> (c.value == m - 1 && e.Calls(c.increment())) || (e.Calls(c.set(m)))))
=======
  // invariant (forall (c:Counter, e:External, m:Int) :: (value = m && next(numWrites = m + 1) ==> e.Calls(c.increment())))
>>>>>>> a7dfa958

}

Counter :: (any) {
  public init() {}

  public func getValue() -> Int
  post (returns(value))
  {
    return value
  }

  public func increment()
    mutates (value)
    post (value == prev(value) + 1)
  {
    value += 1
  }

  public func set(value: Int)
    mutates (value)
    post (value == value)
  {
    self.value = value
  }
}<|MERGE_RESOLUTION|>--- conflicted
+++ resolved
@@ -1,11 +1,6 @@
 contract Counter {
   var value: Int = 0
-<<<<<<< HEAD
   // invariant (forall (c:Counter, e:External, m:Int) :: (next(c.value = m) && c.value != m ==> (c.value == m - 1 && e.Calls(c.increment())) || (e.Calls(c.set(m)))))
-=======
-  // invariant (forall (c:Counter, e:External, m:Int) :: (value = m && next(numWrites = m + 1) ==> e.Calls(c.increment())))
->>>>>>> a7dfa958
-
 }
 
 Counter :: (any) {
