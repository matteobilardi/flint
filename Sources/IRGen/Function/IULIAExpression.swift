//
//  IULIAExpression.swift
//  IRGen
//
//  Created by Franklin Schrans on 27/04/2018.
//

import AST

/// Generates code for an expression.
struct IULIAExpression {
  var expression: Expression
  var asLValue: Bool

  init(expression: Expression, asLValue: Bool = false) {
    self.expression = expression
    self.asLValue = asLValue
  }

  func rendered(functionContext: FunctionContext) -> String {
    switch expression {
    case .inoutExpression(let inoutExpression):
      return IULIAExpression(expression: inoutExpression.expression, asLValue: true).rendered(functionContext: functionContext)
    case .binaryExpression(let binaryExpression):
      return IULIABinaryExpression(binaryExpression: binaryExpression, asLValue: asLValue).rendered(functionContext: functionContext)
    case .bracketedExpression(let expression):
      return IULIAExpression(expression: expression, asLValue: asLValue).rendered(functionContext: functionContext)
    case .functionCall(let functionCall):
      return IULIAFunctionCall(functionCall: functionCall).rendered(functionContext: functionContext)
    case .identifier(let identifier):
      return IULIAIdentifier(identifier: identifier, asLValue: asLValue).rendered(functionContext: functionContext)
    case .variableDeclaration(let variableDeclaration):
      return IULIAVariableDeclaration(variableDeclaration: variableDeclaration).rendered(functionContext: functionContext)
    case .literal(let literal):
      return IULIALiteralToken(literalToken: literal).rendered()
    case .arrayLiteral(let arrayLiteral):
      for e in arrayLiteral.elements {
        guard case .arrayLiteral(_) = e else {
          fatalError("Cannot render non-empty array literals yet")
        }
      }
      return "0"
    case .dictionaryLiteral(let dictionaryLiteral):
      guard dictionaryLiteral.elements.count == 0 else { fatalError("Cannot render non-empty dictionary literals yet") }
      return "0"
    case .self(let `self`):
      return IULIASelf(selfToken: self, asLValue: asLValue).rendered(functionContext: functionContext)
    case .subscriptExpression(let subscriptExpression):
      return IULIASubscriptExpression(subscriptExpression: subscriptExpression, asLValue: asLValue).rendered(functionContext: functionContext)
    case .sequence(let expressions):
      return expressions.map { IULIAExpression(expression: $0, asLValue: asLValue).rendered(functionContext: functionContext) }.joined(separator: "\n")
    case .rawAssembly(let assembly, _): return assembly
    case .range(_): fatalError("Range shouldn't be rendered directly")
    }
  }
}

/// Generates code for a binary expression.
struct IULIABinaryExpression {
  var binaryExpression: BinaryExpression
  var asLValue: Bool

  init(binaryExpression: BinaryExpression, asLValue: Bool = false) {
    self.binaryExpression = binaryExpression
    self.asLValue = asLValue
  }

  func rendered(functionContext: FunctionContext) -> String {
    if case .dot = binaryExpression.opToken {
      if case .functionCall(let functionCall) = binaryExpression.rhs {
        return IULIAFunctionCall(functionCall: functionCall).rendered(functionContext: functionContext)
      }
      return IULIAPropertyAccess(lhs: binaryExpression.lhs, rhs: binaryExpression.rhs, asLValue: asLValue).rendered(functionContext: functionContext)
    }

    let lhs = IULIAExpression(expression: binaryExpression.lhs, asLValue: asLValue).rendered(functionContext: functionContext)
    let rhs = IULIAExpression(expression: binaryExpression.rhs, asLValue: asLValue).rendered(functionContext: functionContext)

    switch binaryExpression.opToken {
    case .equal:
      return IULIAAssignment(lhs: binaryExpression.lhs, rhs: binaryExpression.rhs).rendered(functionContext: functionContext)

    case .plus: return IULIARuntimeFunction.add(a: lhs, b: rhs)
    case .overflowingPlus: return "add(\(lhs), \(rhs))"
    case .minus: return IULIARuntimeFunction.sub(a: lhs, b: rhs)
    case .overflowingMinus: return "sub(\(lhs), \(rhs))"
    case .times: return IULIARuntimeFunction.mul(a: lhs, b: rhs)
    case .overflowingTimes: return "mul(\(lhs), \(rhs))"
    case .divide: return IULIARuntimeFunction.div(a: lhs, b: rhs)
    case .closeAngledBracket: return "gt(\(lhs), \(rhs))"
    case .openAngledBracket: return "lt(\(lhs), \(rhs))"
    case .doubleEqual: return "eq(\(lhs), \(rhs))"
    case .notEqual: return "iszero(eq(\(lhs), \(rhs)))"
    case .or: return "or(\(lhs), \(rhs))"
    case .and: return "and(\(lhs), \(rhs))"
    case .power: return IULIARuntimeFunction.power(b: lhs, e: rhs)
    default: fatalError("opToken not supported")
    }
  }
}

/// Generates code for a property access.
struct IULIAPropertyAccess {
  var lhs: Expression
  var rhs: Expression
  var asLValue: Bool

  func rendered(functionContext: FunctionContext) -> String {
    let environment = functionContext.environment
    let scopeContext = functionContext.scopeContext
    let enclosingTypeName = functionContext.enclosingTypeName
    let isInStructFunction = functionContext.isInStructFunction

    var isMemoryAccess: Bool = false

    let lhsType = environment.type(of: lhs, enclosingType: enclosingTypeName, scopeContext: scopeContext)
<<<<<<< HEAD

    let rhsOffset: String
    // Special cases.
    switch lhsType {
    case .fixedSizeArrayType(_, let size):
      if case .identifier(let identifier) = rhs, identifier.name == "size" {
        return "\(size)"
      } else {
        fatalError()
      }
    case .arrayType(_):
      if case .identifier(let identifier) = rhs, identifier.name == "size" {
        rhsOffset = "0"
      } else {
        fatalError()
      }
    default:
      rhsOffset = IULIAPropertyOffset(expression: rhs, enclosingType: lhsType).rendered(functionContext: functionContext)
    }
=======
    let rhsOffset = IULIAPropertyOffset(expression: rhs, enclosingType: lhsType).rendered(functionContext: functionContext)
>>>>>>> b5a88bdc

    let offset: String
    if isInStructFunction {
      let enclosingName: String
      if let enclosingParameter = functionContext.scopeContext.enclosingParameter(expression: lhs, enclosingTypeName: functionContext.enclosingTypeName) {
        enclosingName = enclosingParameter
      } else {
        enclosingName = "flintSelf"
      }

      // For struct parameters, access the property by an offset to _flintSelf (the receiver's address).
      offset = IULIARuntimeFunction.addOffset(base: enclosingName.mangled, offset: rhsOffset, inMemory: Mangler.isMem(for: enclosingName).mangled)
    } else {
      let lhsOffset: String
      if case .identifier(let lhsIdentifier) = lhs {
        if let enclosingType = lhsIdentifier.enclosingType, let offset = environment.propertyOffset(for: lhsIdentifier.name, enclosingType: enclosingType) {
          lhsOffset = "\(offset)"
        } else if functionContext.scopeContext.containsVariableDeclaration(for: lhsIdentifier.name) {
          lhsOffset = lhsIdentifier.name.mangled
          isMemoryAccess = true
        } else {
          lhsOffset = "\(environment.propertyOffset(for: lhsIdentifier.name, enclosingType: enclosingTypeName)!)"
        }
      } else {
        lhsOffset = IULIAExpression(expression: lhs, asLValue: true).rendered(functionContext: functionContext)
      }

      offset = IULIARuntimeFunction.addOffset(base: lhsOffset, offset: rhsOffset, inMemory: isMemoryAccess)
    }

    if asLValue {
      return offset
    }

    if isInStructFunction, !isMemoryAccess {
      let lhsEnclosingIdentifier = lhs.enclosingIdentifier?.name.mangled ?? "flintSelf".mangled
      return IULIARuntimeFunction.load(address: offset, inMemory: Mangler.isMem(for: lhsEnclosingIdentifier))
    }

    return IULIARuntimeFunction.load(address: offset, inMemory: isMemoryAccess)
  }
}

/// Generates code for a property offset.
struct IULIAPropertyOffset {
  var expression: Expression
  var enclosingType: Type.RawType

  func rendered(functionContext: FunctionContext) -> String {
    if case .binaryExpression(let binaryExpression) = expression {
      return IULIAPropertyAccess(lhs: binaryExpression.lhs, rhs: binaryExpression.rhs, asLValue: true).rendered(functionContext: functionContext)
    } else if case .subscriptExpression(let subscriptExpression) = expression {
      return IULIASubscriptExpression(subscriptExpression: subscriptExpression, asLValue: true).rendered(functionContext: functionContext)
    }
    guard case .identifier(let identifier) = expression else { fatalError() }

    let structIdentifier: String

    switch enclosingType {
    case .stdlibType(let type): structIdentifier = type.rawValue
    case .userDefinedType(let type): structIdentifier = type
    default: fatalError()
    }

    return "\(functionContext.environment.propertyOffset(for: identifier.name, enclosingType: structIdentifier)!)"
  }
}

/// Generates code for an assignment.
struct IULIAAssignment {
  var lhs: Expression
  var rhs: Expression

  func rendered(functionContext: FunctionContext, asTypeProperty: Bool = false) -> String {
    let rhsCode = IULIAExpression(expression: rhs).rendered(functionContext: functionContext)

    switch lhs {
    case .variableDeclaration(let variableDeclaration):
      return "let \(Mangler.mangleName(variableDeclaration.identifier.name)) := \(rhsCode)"
    case .identifier(let identifier) where identifier.enclosingType == nil:
      return "\(identifier.name.mangled) := \(rhsCode)"
    default:
      // LHS refers to a property in storage or memory.

      let lhsCode = IULIAExpression(expression: lhs, asLValue: true).rendered(functionContext: functionContext)

      if functionContext.isInStructFunction {
        let enclosingName: String
        if let enclosingParameter = functionContext.scopeContext.enclosingParameter(expression: lhs, enclosingTypeName: functionContext.enclosingTypeName) {
          enclosingName = enclosingParameter
        } else {
          enclosingName = "flintSelf"
        }
        return IULIARuntimeFunction.store(address: lhsCode, value: rhsCode, inMemory: Mangler.isMem(for: enclosingName).mangled)
      }

      let isMemoryAccess: Bool
      if let enclosingIdentifier = lhs.enclosingIdentifier, functionContext.scopeContext.containsVariableDeclaration(for: enclosingIdentifier.name) {
        isMemoryAccess = true
      } else {
        isMemoryAccess = false
      }

      return IULIARuntimeFunction.store(address: lhsCode, value: rhsCode, inMemory: isMemoryAccess)
    }
  }
}

/// Generates code for a function call.
struct IULIAFunctionCall {
  var functionCall: FunctionCall

  func rendered(functionContext: FunctionContext) -> String {
    let environment = functionContext.environment

    if let eventInformation = environment.matchEventCall(functionCall, enclosingType: functionContext.enclosingTypeName) {
      return IULIAEventCall(eventCall: functionCall, eventInformation: eventInformation).rendered(functionContext: functionContext)
    }

    let args: String = functionCall.arguments.map({ argument in
      return IULIAExpression(expression: argument, asLValue: false).rendered(functionContext: functionContext)
    }).joined(separator: ", ")
    let identifier = functionCall.mangledIdentifier ?? functionCall.identifier.name
    return "\(identifier)(\(args))"
  }

}

/// Generates code for an event call.
struct IULIAEventCall {
  var eventCall: FunctionCall
  var eventInformation: PropertyInformation

  func rendered(functionContext: FunctionContext) -> String {
    let types = eventInformation.typeGenericArguments

    var stores = [String]()
    var memoryOffset = 0
    for (i, argument) in eventCall.arguments.enumerated() {
      let argument = IULIAExpression(expression: argument).rendered(functionContext: functionContext)
      stores.append("mstore(\(memoryOffset), \(argument))")
      memoryOffset += functionContext.environment.size(of: types[i]) * EVM.wordSize
    }

    let totalSize = types.reduce(0) { return $0 + functionContext.environment.size(of: $1) } * EVM.wordSize
    let typeList = eventInformation.typeGenericArguments.map { type in
      return "\(CanonicalType(from: type)!.rawValue)"
      }.joined(separator: ",")

    let eventHash = "\(eventCall.identifier.name)(\(typeList))".sha3(.keccak256)
    let log = "log1(0, \(totalSize), 0x\(eventHash))"

    return """
    \(stores.joined(separator: "\n"))
    \(log)
    """
  }
}

/// Generates code for an identifier.
struct IULIAIdentifier {
  var identifier: Identifier
  var asLValue: Bool

  init(identifier: Identifier, asLValue: Bool = false) {
    self.identifier = identifier
    self.asLValue = asLValue
  }

  func rendered(functionContext: FunctionContext) -> String {
    if let _ = identifier.enclosingType {
      return IULIAPropertyAccess(lhs: .self(Token(kind: .self, sourceLocation: identifier.sourceLocation)), rhs: .identifier(identifier), asLValue: asLValue).rendered(functionContext: functionContext)
    }
    return identifier.name.mangled
  }

  static func mangleName(_ name: String) -> String {
    return "_\(name)"
  }
}

/// Generates code for a variable declaration.
struct IULIAVariableDeclaration {
  var variableDeclaration: VariableDeclaration

  func rendered(functionContext: FunctionContext) -> String {
    let allocate = IULIARuntimeFunction.allocateMemory(size: functionContext.environment.size(of: variableDeclaration.type.rawType) * EVM.wordSize)
    return "let \(variableDeclaration.identifier.name.mangled) := \(allocate)"
  }
}

/// Generates code for a literal token.
struct IULIALiteralToken {
  var literalToken: Token

  func rendered() -> String {
    guard case .literal(let literal) = literalToken.kind else {
      fatalError("Unexpected token \(literalToken.kind).")
    }

    switch literal {
    case .boolean(let boolean): return boolean == .false ? "0" : "1"
    case .decimal(.real(let num1, let num2)): return "\(num1).\(num2)"
    case .decimal(.integer(let num)): return "\(num)"
    case .string(let string): return "\"\(string)\""
    case .address(let hex): return hex
    }
  }
}

/// Generates code for a "self" expression.
struct IULIASelf {
  var selfToken: Token
  var asLValue: Bool

  func rendered(functionContext: FunctionContext) -> String {
    guard case .self = selfToken.kind else {
      fatalError("Unexpected token \(selfToken.kind)")
    }

    return functionContext.isInStructFunction ? "_flintSelf" : asLValue ? "0" : ""
  }
}

/// Generates code for a subscript expression.
struct IULIASubscriptExpression {
  var subscriptExpression: SubscriptExpression
  var asLValue: Bool

  func baseIdentifier(_ baseExpression: Expression) -> AST.Identifier? {
    if case .identifier(let identifier) = baseExpression {
      return identifier
    }
    if case .subscriptExpression(let subscriptExpression) = baseExpression {
      return baseIdentifier(subscriptExpression.baseExpression)
    }
    return nil
  }

  func nestedStorageOffset(subExpr: SubscriptExpression, baseOffset: Int, functionContext: FunctionContext) -> String {
    let indexExpressionCode = IULIAExpression(expression: subExpr.indexExpression).rendered(functionContext: functionContext)

    let type = functionContext.environment.type(of: subExpr.baseExpression, enclosingType: functionContext.enclosingTypeName, scopeContext: functionContext.scopeContext)
    let runtimeFunc: (String, String) -> String

    switch type {
    case .arrayType(_):
      runtimeFunc = IULIARuntimeFunction.storageArrayOffset
    case .fixedSizeArrayType(_):
      let typeSize = functionContext.environment.size(of: type)
      runtimeFunc = {IULIARuntimeFunction.storageFixedSizeArrayOffset(arrayOffset: $0, index: $1, arraySize: typeSize)}
    case .dictionaryType(_):
      runtimeFunc = IULIARuntimeFunction.storageDictionaryOffsetForKey
    default: fatalError("Invalid type")
    }

    switch subExpr.baseExpression {
    case .identifier(_):
      return runtimeFunc(String(baseOffset), indexExpressionCode)
    case .subscriptExpression(let newBase):
      return runtimeFunc(nestedStorageOffset(subExpr: newBase, baseOffset: baseOffset, functionContext: functionContext), indexExpressionCode)
    default:
      fatalError("Subscript expression has an invalid type")
    }
  }

  func rendered(functionContext: FunctionContext) -> String {
    guard let identifier = baseIdentifier(.subscriptExpression(subscriptExpression)),
      let enclosingType = identifier.enclosingType,
      let baseOffset = functionContext.environment.propertyOffset(for: identifier.name, enclosingType: enclosingType) else {
        fatalError("Arrays and dictionaries cannot be defined as local variables yet.")
    }

    let memLocation: String = nestedStorageOffset(subExpr: subscriptExpression, baseOffset: baseOffset, functionContext: functionContext)

    if asLValue {
      return memLocation
    }
    else {
      return "sload(\(memLocation))"
    }
  }
}<|MERGE_RESOLUTION|>--- conflicted
+++ resolved
@@ -114,7 +114,6 @@
     var isMemoryAccess: Bool = false
 
     let lhsType = environment.type(of: lhs, enclosingType: enclosingTypeName, scopeContext: scopeContext)
-<<<<<<< HEAD
 
     let rhsOffset: String
     // Special cases.
@@ -134,9 +133,6 @@
     default:
       rhsOffset = IULIAPropertyOffset(expression: rhs, enclosingType: lhsType).rendered(functionContext: functionContext)
     }
-=======
-    let rhsOffset = IULIAPropertyOffset(expression: rhs, enclosingType: lhsType).rendered(functionContext: functionContext)
->>>>>>> b5a88bdc
 
     let offset: String
     if isInStructFunction {
