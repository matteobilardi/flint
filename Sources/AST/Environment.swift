--- conflicted
+++ resolved
@@ -390,12 +390,7 @@
       if binaryExpression.opToken.isBooleanOperator {
         return .basicType(.bool)
       }
-<<<<<<< HEAD
-      return type(of: binaryExpression.rhs, enclosingType: enclosingType, callerCapabilities: callerCapabilities, scopeContext: scopeContext)
-
-    case .bracketedExpression(let bracketedExpression):
-      return type(of: bracketedExpression.expression, enclosingType: enclosingType, callerCapabilities: callerCapabilities, scopeContext: scopeContext)
-=======
+
       if binaryExpression.opToken == .dot {
         switch type(of: binaryExpression.lhs, enclosingType: enclosingType, typeStates: typeStates, callerCapabilities: callerCapabilities, scopeContext: scopeContext) {
         case .arrayType(_):
@@ -408,9 +403,8 @@
       }
       return type(of: binaryExpression.rhs, enclosingType: enclosingType, typeStates: typeStates, callerCapabilities: callerCapabilities, scopeContext: scopeContext)
       
-    case .bracketedExpression(let expression):
-      return type(of: expression, enclosingType: enclosingType, typeStates: typeStates, callerCapabilities: callerCapabilities, scopeContext: scopeContext)
->>>>>>> db597bc1
+     case .bracketedExpression(let bracketedExpression):
+      return type(of: bracketedExpression.expression, enclosingType: enclosingType, typeStates: typeStates, callerCapabilities: callerCapabilities, scopeContext: scopeContext)
 
     case .functionCall(let functionCall):
       return type(of: functionCall, enclosingType: functionCall.identifier.enclosingType ?? enclosingType, typeStates: typeStates, callerCapabilities: callerCapabilities, scopeContext: scopeContext) ?? .errorType
