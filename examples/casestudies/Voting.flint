--- conflicted
+++ resolved
@@ -14,17 +14,11 @@
   public init() {
     chairperson = caller
 
-<<<<<<< HEAD
-    for let proposalName: String in proposalNames {
-      proposals.append(Proposal(name: proposalName))
-    }
-=======
     // Chairperson is a normal voter.
     voters[chairperson] = Voter(1)
     votersKeys[0] = chairperson
 
     become Proposing
->>>>>>> 615ade4b
   }
 }
 
@@ -35,19 +29,9 @@
   }
 
   // Allow an address to vote.
-<<<<<<< HEAD
-  public func giveRightToVote(voter: Address)
-    mutates (voters)
-  {
-    // Ensure the voter hasn't voted yet, or no
-    if voters[voter].hasVoted || voters[voter].votingWeight != 0 {
-      fatalError()
-    }
-=======
   public mutating func giveRightToVote(voter: Address) {
     // Ensure the voter has not been initialised yet, by checking the weight.
     assert(voters[voter].votingWeight == 0)
->>>>>>> 615ade4b
 
     // Create voter and add to dictionary.
     voters[voter] = Voter(1)
@@ -62,37 +46,6 @@
 
 Ballot@(Voting) :: voter <- (votersKeys) {
   // Delegate vote to another voter.
-<<<<<<< HEAD
-  public func delegate(target: Voter)
-    mutates (voters, proposals)
-  {
-    if voters[voter].hasVoted { fatalError() }
-    if voter == target { fatalError() }
-    
-    // TODO: support forwarding delegations
-   
-   voters[voter].hasVoted = true
-   voters[voter].delegate = target
-
-   // The voting weight of the caller.
-   let voterWeight = voters[voter].votingWeight
-
-   // Increase the weight of the delegate.
-   voters[target].votingWeight += voterWeight
-
-   if voters[target].hasVoted {
-     // If the delegate has already voted for a proposal, increase its number of votes.
-
-     // The proposal the delegate has voted for.
-     let votedProposalID = voters[target].votedProposalID
-     proposals[votedProposalID].numVotes += voterWeight
-  }
-
-  public func vote(proposalID: Int)
-    mutates (voters, proposals)
-  {
-    if voters[voter].hasVoted { fatalError() }
-=======
   public mutating func delegate(target: Address) {
     // Ensure the delegator has not already voted, the delegator is not the delegate,
     // and that the delegate has the right to vote.
@@ -123,7 +76,6 @@
 
   public mutating func vote(proposalID: Int) {
     assert(voters[voter].hasVoted == false)
->>>>>>> 615ade4b
     voters[voter].hasVoted = true
     voters[voter].votedProposalID = proposalID
 
