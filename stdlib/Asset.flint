// Any currency should implement this trait to be able to use the currency
// fully. The default implementations should be left intact, only
// `getRawValue` and `setRawValue` need to be implemented.

struct trait Asset {
  // Initialises the asset "unsafely", i.e. from `amount` given as an integer.
  init(unsafeRawValue: Int)

  // Initialises the asset by transferring `amount` from an existing asset.
  // Should check if `source` has sufficient funds, and cause a fatal error
  // if not.
  init(source: inout Self, amount: Int)

  // Initialises the asset by transferring all funds from `source`.
  // `source` should be left empty.
  init(source: inout Self)

  // Moves `amount` from `source` into `this` asset.
  func transfer(source: inout Self, amount: Int) {
    // if source.getRawValue() < amount {
    //   fatalError()
    // }

    // TODO: support let _: Int = ...
    let unused1: Int = source.setRawValue(value: source.getRawValue() - amount)
    let unused2: Int = setRawValue(value: getRawValue() + amount)
  }

  func transfer(source: inout Self) {
    transfer(source: &source, amount: source.getRawValue())
  }

  // Returns the funds contained in this asset, as an integer.
  func setRawValue(value: Int) -> Int

  // Returns the funds contained in this asset, as an integer.
  func getRawValue() -> Int
}

struct Wei: Asset {
  var rawValue: Int = 0

  init(unsafeRawValue: Int) {
<<<<<<< HEAD
    //if unsafeRawValue != 0 {
    //  fatalError()
    //}
=======
    // if unsafeRawValue != 0 {
    //   fatalError()
    // }
>>>>>>> e4bd47fc
    self.rawValue = unsafeRawValue
  }

  init(source: inout Wei, amount: Int)
  {
    transfer(source: &source, amount: amount)
  }

  init(source: inout Wei) {
    transfer(source: &source)
    //let amount: Int = source.getRawValue()
    //transfer(source: &source, amount: amount)
  }

  func setRawValue(value: Int) -> Int
    mutates (rawValue)

    post(self.rawValue == value)
    post(returns value)
  {
    rawValue = value
    return rawValue
  }

  func getRawValue() -> Int
    post(returns rawValue)
  {
    return rawValue
  }
}<|MERGE_RESOLUTION|>--- conflicted
+++ resolved
@@ -17,9 +17,9 @@
 
   // Moves `amount` from `source` into `this` asset.
   func transfer(source: inout Self, amount: Int) {
-    // if source.getRawValue() < amount {
-    //   fatalError()
-    // }
+    if source.getRawValue() < amount {
+       fatalError()
+    }
 
     // TODO: support let _: Int = ...
     let unused1: Int = source.setRawValue(value: source.getRawValue() - amount)
@@ -40,16 +40,10 @@
 struct Wei: Asset {
   var rawValue: Int = 0
 
-  init(unsafeRawValue: Int) {
-<<<<<<< HEAD
-    //if unsafeRawValue != 0 {
-    //  fatalError()
-    //}
-=======
-    // if unsafeRawValue != 0 {
-    //   fatalError()
-    // }
->>>>>>> e4bd47fc
+  init(unsafeRawValue: Int)  {
+    if unsafeRawValue != 0 {
+      fatalError()
+    }
     self.rawValue = unsafeRawValue
   }
 
@@ -60,8 +54,6 @@
 
   init(source: inout Wei) {
     transfer(source: &source)
-    //let amount: Int = source.getRawValue()
-    //transfer(source: &source, amount: amount)
   }
 
   func setRawValue(value: Int) -> Int
