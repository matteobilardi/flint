contract MultiOwnable {
    var root : Address
    var owners: [Address : Address] = [:]
    let zero : Address = 0x0000000000000000000000000000000000000000


<<<<<<< HEAD
    // holistic_inv (forall (m, MultiOwnable, exists (e, External, exists(a, Address, a == initial_owner ==> e.Calls(m.init(m.initial_owner)))))
    // holistic_inv (forall (m, MultiOwnable, forall (a, Address, forall (e, External, m.owners[a] == e ==> m.owners[e] != 0 && Was(e.Calls(m.addOwner(a)))))))
    // holistic_inv (forall (m, MultiOwnable, forall (a, Address, m.owners[a] == zero ==> exists (e, External, m.owners[e] != 0 && Was(e.Calls(m.deleteOwner(a)))))))
=======
    // invariant (forall (m : MultiOwnable) :: (exists (e: External, a: Address) :: (a == initial_owner ==> e.Calls(m.init(m.initial_owner)))))
>>>>>>> a7dfa958
}

MultiOwnable :: (any) {
  public init(initial_owner: Address)
  {
    self.root = initial_owner
    self.owners[root] = root
  }

  func checkIfOwner(address : Address) -> Bool
  post (returns (owners[address] != zero))
  {
    let parent : Address = owners[address]
    return parent != zero
  }

}

MultiOwnable :: caller <- (checkIfOwner) {



  public func addOwner(new_owner: Address)
  mutates (owners)
  post (owners[new_owner] == caller)
  post (forall (a, Address, owners[a] == prev(owners[a]) || a == new_owner))
  {
       self.owners[new_owner] = caller

  }

  public func deleteOwner(owner: Address)
  mutates (owners)
  post (owners[owner] == zero)
  post (forall (a, Address, dictContains(owners, a) ==> owners[a] == prev(owners[a]) || a == owner))
  {
       self.owners[owner] = zero
  }
}<|MERGE_RESOLUTION|>--- conflicted
+++ resolved
@@ -4,13 +4,10 @@
     let zero : Address = 0x0000000000000000000000000000000000000000
 
 
-<<<<<<< HEAD
     // holistic_inv (forall (m, MultiOwnable, exists (e, External, exists(a, Address, a == initial_owner ==> e.Calls(m.init(m.initial_owner)))))
     // holistic_inv (forall (m, MultiOwnable, forall (a, Address, forall (e, External, m.owners[a] == e ==> m.owners[e] != 0 && Was(e.Calls(m.addOwner(a)))))))
     // holistic_inv (forall (m, MultiOwnable, forall (a, Address, m.owners[a] == zero ==> exists (e, External, m.owners[e] != 0 && Was(e.Calls(m.deleteOwner(a)))))))
-=======
     // invariant (forall (m : MultiOwnable) :: (exists (e: External, a: Address) :: (a == initial_owner ==> e.Calls(m.init(m.initial_owner)))))
->>>>>>> a7dfa958
 }
 
 MultiOwnable :: (any) {
