--- conflicted
+++ resolved
@@ -14,11 +14,7 @@
   public var isSignature: Bool
 
   public var parameterTypes: [RawType] {
-<<<<<<< HEAD
-    return declaration.signature.parameters.map { $0.type.rawType }
-=======
     return declaration.signature.parameters.rawTypes
->>>>>>> 615ade4b
   }
 
   var parameterIdentifiers: [Identifier] {
