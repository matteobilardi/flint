//
//  SemanticAnalyzer.swift
//  SemanticAnalyzer
//
//  Created by Franklin Schrans on 12/26/17.
//

import AST
import Foundation

/// The `ASTPass` performing semantic analysis.
public struct SemanticAnalyzer: ASTPass {
  public init() {}

  public func process(topLevelModule: TopLevelModule, passContext: ASTPassContext) -> ASTPassResult<TopLevelModule> {
    return ASTPassResult(element: topLevelModule, diagnostics: [], passContext: passContext)
  }

  public func process(topLevelDeclaration: TopLevelDeclaration, passContext: ASTPassContext) -> ASTPassResult<TopLevelDeclaration> {
    return ASTPassResult(element: topLevelDeclaration, diagnostics: [], passContext: passContext)
  }

  public func process(contractDeclaration: ContractDeclaration, passContext: ASTPassContext) -> ASTPassResult<ContractDeclaration> {
    var diagnostics = [Diagnostic]()
    let environment = passContext.environment!
    if let conflict = environment.conflictingTypeDeclaration(for: contractDeclaration.identifier) {
      diagnostics.append(.invalidRedeclaration(contractDeclaration.identifier, originalSource: conflict))
    }

    if environment.publicInitializer(forContract: contractDeclaration.identifier.name) == nil {
      diagnostics.append(.contractDoesNotHaveAPublicInitializer(contractIdentifier: contractDeclaration.identifier))
    }
    return ASTPassResult(element: contractDeclaration, diagnostics: diagnostics, passContext: passContext)
  }

  public func process(contractBehaviorDeclaration: ContractBehaviorDeclaration, passContext: ASTPassContext) -> ASTPassResult<ContractBehaviorDeclaration> {
    var diagnostics = [Diagnostic]()

    let environment = passContext.environment!

    if !environment.isContractDeclared(contractBehaviorDeclaration.contractIdentifier.name) {
      // The contract behavior declaration could not be associated with any contract declaration.
      diagnostics.append(.contractBehaviorDeclarationNoMatchingContract(contractBehaviorDeclaration))
    } else if environment.isStateful(contractBehaviorDeclaration.contractIdentifier.name) != (contractBehaviorDeclaration.states != []) {
      // The statefullness of the contract declaration and contract behavior declaration do not match.
      diagnostics.append(.contractBehaviorDeclarationMismatchedStatefulness(contractBehaviorDeclaration))
    }

    // Create a context containing the contract the methods are defined for, and the caller capabilities the functions
    // within it are scoped by.
    let declarationContext = ContractBehaviorDeclarationContext(contractIdentifier: contractBehaviorDeclaration.contractIdentifier, typeStates: contractBehaviorDeclaration.states, callerCapabilities: contractBehaviorDeclaration.callerCapabilities)

    let passContext = passContext.withUpdates { $0.contractBehaviorDeclarationContext = declarationContext }

    return ASTPassResult(element: contractBehaviorDeclaration, diagnostics: diagnostics, passContext: passContext)
  }

  public func process(contractBehaviorMember: ContractBehaviorMember, passContext: ASTPassContext) -> ASTPassResult<ContractBehaviorMember> {
    return ASTPassResult(element: contractBehaviorMember, diagnostics: [], passContext: passContext)
  }

  public func process(structDeclaration: StructDeclaration, passContext: ASTPassContext) -> ASTPassResult<StructDeclaration> {
    var diagnostics = [Diagnostic]()
    if let conflict = passContext.environment!.conflictingTypeDeclaration(for: structDeclaration.identifier) {
      diagnostics.append(.invalidRedeclaration(structDeclaration.identifier, originalSource: conflict))
    }
    // Detect Recursive types
    let structName = structDeclaration.identifier.name

    if let conflict = passContext.environment!.selfReferentialProperty(in: structName, enclosingType: structName) {
      diagnostics.append(.recursiveStruct(structDeclaration.identifier, conflict))
    }

    return ASTPassResult(element: structDeclaration, diagnostics: diagnostics, passContext: passContext)
  }

  public func process(enumDeclaration: EnumDeclaration, passContext: ASTPassContext) -> ASTPassResult<EnumDeclaration> {
    var diagnostics = [Diagnostic]()

    if let conflict = passContext.environment!.conflictingTypeDeclaration(for: enumDeclaration.identifier) {
      diagnostics.append(.invalidRedeclaration(enumDeclaration.identifier, originalSource: conflict))
    }

    if case .basicType(_) = enumDeclaration.type.rawType {
      // Basic types are supported as hidden types
    } else {
      diagnostics.append(.invalidHiddenType(enumDeclaration))
    }
    return ASTPassResult(element: enumDeclaration, diagnostics: diagnostics, passContext: passContext)
  }

  public func process(structMember: StructMember, passContext: ASTPassContext) -> ASTPassResult<StructMember> {
    return ASTPassResult(element: structMember, diagnostics: [], passContext: passContext)
  }

  public func process(enumCase: EnumCase, passContext: ASTPassContext) -> ASTPassResult<EnumCase> {
    var diagnostics = [Diagnostic]()
    let environment = passContext.environment!

    if let conflict = environment.conflictingPropertyDeclaration(for: enumCase.identifier, in: enumCase.type.rawType.name) {
      diagnostics.append(.invalidRedeclaration(enumCase.identifier, originalSource: conflict))
    }

    if enumCase.hiddenValue == nil {
      diagnostics.append(.cannotInferHiddenValue(enumCase.identifier, enumCase.hiddenType))
    }
    else if case .literal(_)? = enumCase.hiddenValue {} else {
      diagnostics.append(.invalidHiddenValue(enumCase))
    }

    return ASTPassResult(element: enumCase, diagnostics: diagnostics, passContext: passContext)
  }

  public func process(variableDeclaration: VariableDeclaration, passContext: ASTPassContext) -> ASTPassResult<VariableDeclaration> {
    var passContext = passContext
    var diagnostics = [Diagnostic]()
    let environment = passContext.environment!

    // Ensure that the type is declared.
    if case .userDefinedType(let typeIdentifier) = variableDeclaration.type.rawType, !environment.isTypeDeclared(typeIdentifier) {
        diagnostics.append(.useOfUndeclaredType(variableDeclaration.type))
    }

    if passContext.inFunctionOrInitializer {
      if let conflict = passContext.scopeContext!.declaration(for: variableDeclaration.identifier.name) {
        diagnostics.append(.invalidRedeclaration(variableDeclaration.identifier, originalSource: conflict.identifier))
      }

      // We're in a function. Record the local variable declaration.
      passContext.scopeContext?.localVariables += [variableDeclaration]
    } else {
      // It's a property declaration.

      let enclosingType = passContext.enclosingTypeIdentifier!.name
      if let conflict = environment.conflictingPropertyDeclaration(for: variableDeclaration.identifier, in: enclosingType) {
        diagnostics.append(.invalidRedeclaration(variableDeclaration.identifier, originalSource: conflict))
      }

      // Whether the enclosing type has an initializer defined.
      let isInitializerDeclared: Bool

      if let contractStateDeclarationContext = passContext.contractStateDeclarationContext {
        isInitializerDeclared = environment.publicInitializer(forContract: contractStateDeclarationContext.contractIdentifier.name) != nil
      } else {
        isInitializerDeclared = environment.initializers(in: passContext.structDeclarationContext!.structIdentifier.name).count > 0
      }

      // This is a state property declaration.

      // If a default value is assigned, it should not refer to another property.

      if variableDeclaration.assignedExpression == nil, !variableDeclaration.type.rawType.isEventType, !isInitializerDeclared {
        // The contract has no public initializer, so a default value must be provided.

        diagnostics.append(.statePropertyIsNotAssignedAValue(variableDeclaration))
      }
    }

    return ASTPassResult(element: variableDeclaration, diagnostics: diagnostics, passContext: passContext)
  }

  public func process(functionDeclaration: FunctionDeclaration, passContext: ASTPassContext) -> ASTPassResult<FunctionDeclaration> {
    var diagnostics = [Diagnostic]()

    let enclosingType = passContext.enclosingTypeIdentifier!.name
    if let conflict = passContext.environment!.conflictingFunctionDeclaration(for: functionDeclaration, in: enclosingType) {
      diagnostics.append(.invalidRedeclaration(functionDeclaration.identifier, originalSource: conflict))
    }

    let implicitParameters = functionDeclaration.parameters.filter { $0.isImplicit }
    let payableValueParameters = functionDeclaration.parameters.filter { $0.isPayableValueParameter }
    if functionDeclaration.isPayable {
      // If a function is marked with the @payable annotation, ensure it contains one compatible payable parameter, and no other implicit parameters.
      if payableValueParameters.count > 1 {
        // If too many arguments are compatible, emit an error.
        diagnostics.append(.ambiguousPayableValueParameter(functionDeclaration))
      } else if payableValueParameters.count == 0 {
        // If not enough arguments are compatible, emit an error.
        diagnostics.append(.payableFunctionDoesNotHavePayableValueParameter(functionDeclaration))
      } else if implicitParameters.count != payableValueParameters.count {
        // If all implicit parameters are not payable value parameters, emit an error.
        diagnostics.append(.payableFunctionHasNonPayableValueParameter(functionDeclaration))
      }
    } else {
      // If a function is not marked with payable annotation, ensure that it does not contain any implicit parameters.
      for parameter in implicitParameters {
          diagnostics.append(.invalidImplicitParameter(functionDeclaration, parameter.identifier))
      }
    }

    if functionDeclaration.isPublic {
      let dynamicParameters = functionDeclaration.parameters.filter { $0.type.rawType.isDynamicType && !$0.isImplicit }
      if !dynamicParameters.isEmpty {
        diagnostics.append(.useOfDynamicParamaterInFunctionDeclaration(functionDeclaration, dynamicParameters: dynamicParameters))
      }
    }

    // A function may not return a struct type.
    if let rawType = functionDeclaration.resultType?.rawType, case .userDefinedType(_) = rawType {
      diagnostics.append(.invalidReturnTypeInFunction(functionDeclaration))
    }

    let statements = functionDeclaration.body

    // Find a statement after the first return/become in the function.

    let remaining = statements.drop(while: { !$0.isEnding })
    let returns: [ReturnStatement] = statements.compactMap { statement in
      if case .returnStatement(let returnStatement) = statement { return returnStatement } else { return nil }
    }
    let becomes: [BecomeStatement] = statements.compactMap { statement in
      if case .becomeStatement(let becomeStatement) = statement { return becomeStatement } else { return nil }
    }

    let remainingNonEndingStatements = remaining.filter({!$0.isEnding})

    remainingNonEndingStatements.forEach { statement in
      // Emit a warning if there is code after an ending statement.
      diagnostics.append(.codeAfterReturn(statement))
    }

    if returns.isEmpty,
      let resultType = functionDeclaration.resultType {
      // Emit an error if a non-void function doesn't have a return statement.
      diagnostics.append(.missingReturnInNonVoidFunction(closeBraceToken: functionDeclaration.closeBraceToken, resultType: resultType))
    }

    // Check becomes are after returns
    let becomesBeforeAReturn = becomes.filter { become in
      returns.contains(where: { (returnStatement) -> Bool in
        return returnStatement.sourceLocation > become.sourceLocation
      })
    }

    if !becomesBeforeAReturn.isEmpty {
      becomesBeforeAReturn.forEach { (stmt) in
        diagnostics.append(.becomeBeforeReturn(stmt))
      }
    }

    // Add error for each return apart from the last
    returns.dropLast().forEach { statement in
      diagnostics.append(.multipleReturns(statement))
    }
    // Add warning for each become apart from the last
    becomes.dropLast().forEach { statement in
      diagnostics.append(.multipleBecomes(statement))
    }

    return ASTPassResult(element: functionDeclaration, diagnostics: diagnostics, passContext: passContext)
  }

  public func process(initializerDeclaration: InitializerDeclaration, passContext: ASTPassContext) -> ASTPassResult<InitializerDeclaration> {
    let enclosingType = passContext.enclosingTypeIdentifier!.name
    let environment = passContext.environment!

    // Gather properties of the enclosing type which haven't been assigned a default value.
    let properties = environment.propertyDeclarations(in: enclosingType).filter { propertyDeclaration in
      return propertyDeclaration.value == nil
    }

    let passContext = passContext.withUpdates {
      $0.unassignedProperties = properties
    }

    return ASTPassResult(element: initializerDeclaration, diagnostics: [], passContext: passContext)
  }

  public func process(attribute: Attribute, passContext: ASTPassContext) -> ASTPassResult<Attribute> {
    return ASTPassResult(element: attribute, diagnostics: [], passContext: passContext)
  }

  public func process(parameter: Parameter, passContext: ASTPassContext) -> ASTPassResult<Parameter> {
    var diagnostics = [Diagnostic]()

    if parameter.type.rawType.isUserDefinedType, !parameter.isInout {
      // Ensure all structs are passed by reference, for now.
      diagnostics.append(Diagnostic(severity: .error, sourceLocation: parameter.sourceLocation, message: "Structs cannot be passed by value yet, and have to be passed inout"))
    }

    return ASTPassResult(element: parameter, diagnostics: diagnostics, passContext: passContext)
  }

  public func process(typeAnnotation: TypeAnnotation, passContext: ASTPassContext) -> ASTPassResult<TypeAnnotation> {
    return ASTPassResult(element: typeAnnotation, diagnostics: [], passContext: passContext)
  }

  /// The set of characters for identifiers which can only be used in the stdlib.
  var stdlibReservedCharacters: CharacterSet {
    return CharacterSet(charactersIn: "$")
  }

  var identifierReservedCharacters: CharacterSet {
    return CharacterSet(charactersIn: "@")
  }

  public func process(identifier: Identifier, passContext: ASTPassContext) -> ASTPassResult<Identifier> {
    let environment = passContext.environment!
    var identifier = identifier
    var passContext = passContext
    var diagnostics = [Diagnostic]()

    // Disallow identifiers from containing special characters.
    if let char = identifier.name.first(where: { return identifierReservedCharacters.contains($0.unicodeScalars.first!) }) {
      diagnostics.append(.invalidCharacter(identifier, character: char))
    }

    // Only allow stdlib files to include special characters, such as '$'.
    if !identifier.sourceLocation.isFromStdlib,
      let char = identifier.name.first(where: { return stdlibReservedCharacters.contains($0.unicodeScalars.first!) }) {
      diagnostics.append(.invalidCharacter(identifier, character: char))
    }

    let inFunctionDeclaration = passContext.functionDeclarationContext != nil
    let inInitializerDeclaration = passContext.initializerDeclarationContext != nil
    let inFunctionOrInitializer = inFunctionDeclaration || inInitializerDeclaration

    if passContext.isPropertyDefaultAssignment, !environment.isStructDeclared(identifier.name) {
      if environment.isPropertyDefined(identifier.name, enclosingType: passContext.enclosingTypeIdentifier!.name) {
        diagnostics.append(.statePropertyUsedWithinPropertyInitializer(identifier))
      } else {
        diagnostics.append(.useOfUndeclaredIdentifier(identifier))
      }
    }

    if passContext.isFunctionCall {
      // If the identifier is the name of a function call, do nothing. The function call will be matched in
      // `process(functionCall:passContext:)`.
    } else if inFunctionOrInitializer, !passContext.isInBecome {
      // The identifier is used within the body of a function or an initializer

      // The identifier is used an l-value (the left-hand side of an assignment).
      let asLValue = passContext.asLValue ?? false

      if identifier.enclosingType == nil {
        // The identifier has no explicit enclosing type, such as in the expression `foo` instead of `a.foo`.

        let scopeContext = passContext.scopeContext!
        if let variableDeclaration = scopeContext.declaration(for: identifier.name) {
          if variableDeclaration.isConstant, asLValue {
            // The variable is a constant but is attempted to be reassigned.
            diagnostics.append(.reassignmentToConstant(identifier, variableDeclaration.sourceLocation))
          }
        } else if !passContext.environment!.isEnumDeclared(identifier.name){
          // If the variable is not declared locally and doesn't refer to an enum, assign its enclosing type to the struct or contract behavior
          // declaration in which the function appears.
          identifier.enclosingType = passContext.enclosingTypeIdentifier!.name
        } else if !(passContext.isEnclosing) {
          // Checking if we are refering to 'foo' in 'a.foo'
          diagnostics.append(.invalidReference(identifier))
        }
      }

<<<<<<< HEAD
      if let enclosingType = identifier.enclosingType, enclosingType != Type.RawType.errorType.name {
        // The identifier has an explicit enclosing type, such as `a` in the expression `a.foo`.
=======
      if let enclosingType = identifier.enclosingType {
>>>>>>> ad8e7ab0

        if !passContext.environment!.isPropertyDefined(identifier.name, enclosingType: enclosingType) {
          // The property is not defined in the enclosing type.
          diagnostics.append(.useOfUndeclaredIdentifier(identifier))
          passContext.environment!.addUsedUndefinedVariable(identifier, enclosingType: enclosingType)
        } else if asLValue {

          if passContext.environment!.isPropertyConstant(identifier.name, enclosingType: enclosingType) {
            // Retrieve the source location of that property's declaration.
            let declarationSourceLocation = passContext.environment!.propertyDeclarationSourceLocation(identifier.name, enclosingType: enclosingType)!

            if !inInitializerDeclaration || passContext.environment!.isPropertyAssignedDefaultValue(identifier.name, enclosingType: enclosingType) {
              // The state property is a constant but is attempted to be reassigned.
              diagnostics.append(.reassignmentToConstant(identifier, declarationSourceLocation))
            }
          }

          // In initializers.
          if let _ = passContext.initializerDeclarationContext {
            // Check if the property has been marked as assigned yet.
            if let first = passContext.unassignedProperties!.index(where: { $0.identifier.name == identifier.name && $0.identifier.enclosingType == identifier.enclosingType }) {
              // Mark the property as assigned.
              passContext.unassignedProperties!.remove(at: first)
            }
          }

          if let functionDeclarationContext = passContext.functionDeclarationContext {
            // The variable is being mutated in a function.
            if !functionDeclarationContext.isMutating {
              // The function is declared non-mutating.
              diagnostics.append(.useOfMutatingExpressionInNonMutatingFunction(.identifier(identifier), functionDeclaration: functionDeclarationContext.declaration))
            }
            // Record the mutating expression in the context.
            addMutatingExpression(.identifier(identifier), passContext: &passContext)
          }
        }
      }
    } else if passContext.isInBecome {
      if let functionDeclarationContext = passContext.functionDeclarationContext {
        // The variable is being mutated in a function.
        if !functionDeclarationContext.isMutating {
          // The function is declared non-mutating.
          diagnostics.append(.useOfMutatingExpressionInNonMutatingFunction(.identifier(identifier), functionDeclaration: functionDeclarationContext.declaration))
        }
        // Record the mutating expression in the context.
        addMutatingExpression(.identifier(identifier), passContext: &passContext)
      }
    }

    return ASTPassResult(element: identifier, diagnostics: diagnostics, passContext: passContext)
  }

  public func process(type: Type, passContext: ASTPassContext) -> ASTPassResult<Type> {
    return ASTPassResult(element: type, diagnostics: [], passContext: passContext)
  }

  public func process(callerCapability: CallerCapability, passContext: ASTPassContext) -> ASTPassResult<CallerCapability> {
    let contractBehaviorDeclarationContext = passContext.contractBehaviorDeclarationContext!
    let environment = passContext.environment!
    var diagnostics = [Diagnostic]()

    if !callerCapability.isAny && !environment.containsCallerCapability(callerCapability, enclosingType: contractBehaviorDeclarationContext.contractIdentifier.name) {
      // The caller capability is neither `any` or a valid property in the enclosing contract.
      diagnostics.append(.undeclaredCallerCapability(callerCapability, contractIdentifier: contractBehaviorDeclarationContext.contractIdentifier))
    }

    return ASTPassResult(element: callerCapability, diagnostics: diagnostics, passContext: passContext)
  }

  public func process(typeState: TypeState, passContext: ASTPassContext) -> ASTPassResult<TypeState> {
    // TODO: Check that type state exists, etc.

    return ASTPassResult(element: typeState, diagnostics: [], passContext: passContext)
  }

  public func process(expression: Expression, passContext: ASTPassContext) -> ASTPassResult<Expression> {
    return ASTPassResult(element: expression, diagnostics: [], passContext: passContext)
  }

  public func process(statement: Statement, passContext: ASTPassContext) -> ASTPassResult<Statement> {
    return ASTPassResult(element: statement, diagnostics: [], passContext: passContext)
  }

  public func process(inoutExpression: InoutExpression, passContext: ASTPassContext) -> ASTPassResult<InoutExpression> {
    return ASTPassResult(element: inoutExpression, diagnostics: [], passContext: passContext)
  }

  public func process(binaryExpression: BinaryExpression, passContext: ASTPassContext) -> ASTPassResult<BinaryExpression> {
    var binaryExpression = binaryExpression
    let environment = passContext.environment!

    if case .dot = binaryExpression.opToken {
      // The identifier explicitly refers to a state property, such as in `self.foo`.
      // We set its enclosing type to the type it is declared in.
      let enclosingType = passContext.enclosingTypeIdentifier!
      let lhsType = environment.type(of: binaryExpression.lhs, enclosingType: enclosingType.name, scopeContext: passContext.scopeContext!)
      if case .identifier(let enumIdentifier) = binaryExpression.lhs,
         environment.isEnumDeclared(enumIdentifier.name) {
        binaryExpression.rhs = binaryExpression.rhs.assigningEnclosingType(type: enumIdentifier.name)
      } else {
        binaryExpression.rhs = binaryExpression.rhs.assigningEnclosingType(type: lhsType.name)
      }
    }

    return ASTPassResult(element: binaryExpression, diagnostics: [], passContext: passContext)
  }

  public func process(functionCall: FunctionCall, passContext: ASTPassContext) -> ASTPassResult<FunctionCall> {
    return ASTPassResult(element: functionCall, diagnostics: [], passContext: passContext)
  }

  public func process(arrayLiteral: ArrayLiteral, passContext: ASTPassContext) -> ASTPassResult<AST.ArrayLiteral> {
    return ASTPassResult(element: arrayLiteral, diagnostics: [], passContext: passContext)
  }

  public func process(rangeExpression: AST.RangeExpression, passContext: ASTPassContext) -> ASTPassResult<AST.RangeExpression> {
    var diagnostics = [Diagnostic]()

    if case .literal(let startToken) = rangeExpression.initial,
       case .literal(let endToken) = rangeExpression.bound {
      if startToken.kind == endToken.kind, rangeExpression.op.kind == .punctuation(.halfOpenRange) {
        diagnostics.append(.emptyRange(rangeExpression))
      }
    } else {
      diagnostics.append(.invalidRangeDeclaration(rangeExpression.initial))
    }

    return ASTPassResult(element: rangeExpression, diagnostics: diagnostics, passContext: passContext)
  }

  public func process(dictionaryLiteral: AST.DictionaryLiteral, passContext: ASTPassContext) -> ASTPassResult<AST.DictionaryLiteral> {
    return ASTPassResult(element: dictionaryLiteral, diagnostics: [], passContext: passContext)
  }

  public func process(literalToken: Token, passContext: ASTPassContext) -> ASTPassResult<Token> {
    var diagnostics = [Diagnostic]()
    if case .literal(let token) = literalToken.kind,
      case .address(let address) = token,
      address.count != 42 {
      diagnostics.append(.invalidAddressLiteral(literalToken))
    }
    return ASTPassResult(element: literalToken, diagnostics: diagnostics, passContext: passContext)
  }

  /// Whether an expression refers to a state property.
  private func isStorageReference(expression: Expression, scopeContext: ScopeContext) -> Bool {
    switch expression {
    case .self(_): return true
    case .identifier(let identifier): return !scopeContext.containsDeclaration(for: identifier.name)
    case .inoutExpression(let inoutExpression): return isStorageReference(expression: inoutExpression.expression, scopeContext: scopeContext)
    case .binaryExpression(let binaryExpression):
      return isStorageReference(expression: binaryExpression.lhs, scopeContext: scopeContext)
    case .subscriptExpression(let subscriptExpression):
      return isStorageReference(expression: subscriptExpression.baseExpression, scopeContext: scopeContext)
    default: return false
    }
  }

  public func process(subscriptExpression: SubscriptExpression, passContext: ASTPassContext) -> ASTPassResult<SubscriptExpression> {
    return ASTPassResult(element: subscriptExpression, diagnostics: [], passContext: passContext)
  }

  public func process(returnStatement: ReturnStatement, passContext: ASTPassContext) -> ASTPassResult<ReturnStatement> {
    return ASTPassResult(element: returnStatement, diagnostics: [], passContext: passContext)
  }

  public func process(becomeStatement: BecomeStatement, passContext: ASTPassContext) -> ASTPassResult<BecomeStatement> {
    return ASTPassResult(element: becomeStatement, diagnostics: [], passContext: passContext)
  }

  public func process(ifStatement: IfStatement, passContext: ASTPassContext) -> ASTPassResult<IfStatement> {
    return ASTPassResult(element: ifStatement, diagnostics: [], passContext: passContext)
  }

  public func process(forStatement: ForStatement, passContext: ASTPassContext) -> ASTPassResult<ForStatement> {
    return ASTPassResult(element: forStatement, diagnostics: [], passContext: passContext)
  }

  public func postProcess(topLevelModule: TopLevelModule, passContext: ASTPassContext) -> ASTPassResult<TopLevelModule> {
    var diagnostics = [Diagnostic]()
    let environment = passContext.environment!

    if !environment.hasDeclaredContract() {
      diagnostics.append(.contractNotDeclaredInModule())
    }
    return ASTPassResult(element: topLevelModule, diagnostics: diagnostics, passContext: passContext)
  }

  public func postProcess(topLevelDeclaration: TopLevelDeclaration, passContext: ASTPassContext) -> ASTPassResult<TopLevelDeclaration> {
    return ASTPassResult(element: topLevelDeclaration, diagnostics: [], passContext: passContext)
  }

  public func postProcess(contractDeclaration: ContractDeclaration, passContext: ASTPassContext) -> ASTPassResult<ContractDeclaration> {
    return ASTPassResult(element: contractDeclaration, diagnostics: [], passContext: passContext)
  }

  public func postProcess(contractBehaviorDeclaration: ContractBehaviorDeclaration, passContext: ASTPassContext) -> ASTPassResult<ContractBehaviorDeclaration> {
    return ASTPassResult(element: contractBehaviorDeclaration, diagnostics: [], passContext: passContext)
  }

  public func postProcess(contractBehaviorMember: ContractBehaviorMember, passContext: ASTPassContext) -> ASTPassResult<ContractBehaviorMember> {
    return ASTPassResult(element: contractBehaviorMember, diagnostics: [], passContext: passContext)
  }

  public func postProcess(structDeclaration: StructDeclaration, passContext: ASTPassContext) -> ASTPassResult<StructDeclaration> {
    return ASTPassResult(element: structDeclaration, diagnostics: [], passContext: passContext)
  }

  public func postProcess(structMember: StructMember, passContext: ASTPassContext) -> ASTPassResult<StructMember> {
    return ASTPassResult(element: structMember, diagnostics: [], passContext: passContext)
  }

  public func postProcess(enumCase: EnumCase, passContext: ASTPassContext) -> ASTPassResult<EnumCase> {
    return ASTPassResult(element: enumCase, diagnostics: [], passContext: passContext)
  }

  public func postProcess(enumDeclaration: EnumDeclaration, passContext: ASTPassContext) -> ASTPassResult<EnumDeclaration> {
    return ASTPassResult(element: enumDeclaration, diagnostics: [], passContext: passContext)
  }

  public func postProcess(variableDeclaration: VariableDeclaration, passContext: ASTPassContext) -> ASTPassResult<VariableDeclaration> {
    return ASTPassResult(element: variableDeclaration, diagnostics: [], passContext: passContext)
  }

  public func postProcess(functionDeclaration: FunctionDeclaration, passContext: ASTPassContext) -> ASTPassResult<FunctionDeclaration> {
    // Called after all the statements in a function have been visited.

    let mutatingExpressions = passContext.mutatingExpressions ?? []
    var diagnostics = [Diagnostic]()

    if functionDeclaration.isMutating, mutatingExpressions.isEmpty {
      // The function is declared mutating but its body does not contain any mutating expression.
      diagnostics.append(.functionCanBeDeclaredNonMutating(functionDeclaration.mutatingToken))
    }

    // Clear the context in preparation for the next time we visit a function declaration.
    let passContext = passContext.withUpdates { $0.mutatingExpressions = nil }

    var functionDeclaration = functionDeclaration
    functionDeclaration.scopeContext = passContext.scopeContext
    return ASTPassResult(element: functionDeclaration, diagnostics: diagnostics, passContext: passContext)
  }

  public func postProcess(initializerDeclaration: InitializerDeclaration, passContext: ASTPassContext) -> ASTPassResult<InitializerDeclaration> {
    var diagnostics = [Diagnostic]()
    var passContext = passContext

    // If we are in a contract behavior declaration, check there is only one public initializer.
    if let context = passContext.contractBehaviorDeclarationContext, initializerDeclaration.isPublic {
      let contractName = context.contractIdentifier.name

      // The caller capability block in which this initializer appears should be scoped by "any".
      if !context.callerCapabilities.contains(where: { $0.isAny }) {
        diagnostics.append(.contractInitializerNotDeclaredInAnyCallerCapabilityBlock(initializerDeclaration))
      } else {
        if let publicInitializer = passContext.environment!.publicInitializer(forContract: contractName), publicInitializer.sourceLocation != initializerDeclaration.sourceLocation {
          // There can be at most one public initializer.
          diagnostics.append(.multiplePublicInitializersDefined(initializerDeclaration, originalInitializerLocation: publicInitializer.sourceLocation))
        } else {
          // This is the first public initializer we encounter in this contract.
          passContext.environment!.setPublicInitializer(initializerDeclaration, forContract: contractName)
        }
      }

      // Check that stateful contracts have initial state set
      let containsBecome = initializerDeclaration.body.contains(where: { statement in
        if case .becomeStatement(_) = statement { return true } else { return false }
      })

      if passContext.environment!.isStateful(contractName), !containsBecome {
        diagnostics.append(.returnFromInitializerWithoutInitializingState(initializerDeclaration))
      }
    }

    // Check all the properties in the type have been assigned.
    if let unassignedProperties = passContext.unassignedProperties {
      let nonEventProperties = unassignedProperties.filter { !($0.type!.rawType.isEventType) } // TODO: Rework in events patch

      if nonEventProperties.count > 0 {
        diagnostics.append(.returnFromInitializerWithoutInitializingAllProperties(initializerDeclaration, unassignedProperties: nonEventProperties))
      }
    }

    var initializerDeclaration = initializerDeclaration
    initializerDeclaration.scopeContext = passContext.scopeContext
    return ASTPassResult(element: initializerDeclaration, diagnostics: diagnostics, passContext: passContext)
  }

  public func postProcess(attribute: Attribute, passContext: ASTPassContext) -> ASTPassResult<Attribute> {
    return ASTPassResult(element: attribute, diagnostics: [], passContext: passContext)
  }

  public func postProcess(parameter: Parameter, passContext: ASTPassContext) -> ASTPassResult<Parameter> {
    return ASTPassResult(element: parameter, diagnostics: [], passContext: passContext)
  }

  public func postProcess(typeAnnotation: TypeAnnotation, passContext: ASTPassContext) -> ASTPassResult<TypeAnnotation> {
    return ASTPassResult(element: typeAnnotation, diagnostics: [], passContext: passContext)
  }

  public func postProcess(identifier: Identifier, passContext: ASTPassContext) -> ASTPassResult<Identifier> {
    return ASTPassResult(element: identifier, diagnostics: [], passContext: passContext)
  }

  public func postProcess(type: Type, passContext: ASTPassContext) -> ASTPassResult<Type> {
    return ASTPassResult(element: type, diagnostics: [], passContext: passContext)
  }

  public func postProcess(callerCapability: CallerCapability, passContext: ASTPassContext) -> ASTPassResult<CallerCapability> {
    return ASTPassResult(element: callerCapability, diagnostics: [], passContext: passContext)
  }

  public func postProcess(typeState: TypeState, passContext: ASTPassContext) -> ASTPassResult<TypeState> {
    return ASTPassResult(element: typeState, diagnostics: [], passContext: passContext)
  }

  public func postProcess(expression: Expression, passContext: ASTPassContext) -> ASTPassResult<Expression> {
    return ASTPassResult(element: expression, diagnostics: [], passContext: passContext)
  }

  public func postProcess(statement: Statement, passContext: ASTPassContext) -> ASTPassResult<Statement> {
    return ASTPassResult(element: statement, diagnostics: [], passContext: passContext)
  }

  public func postProcess(inoutExpression: InoutExpression, passContext: ASTPassContext) -> ASTPassResult<InoutExpression> {
    return ASTPassResult(element: inoutExpression, diagnostics: [], passContext: passContext)
  }

  public func postProcess(binaryExpression: BinaryExpression, passContext: ASTPassContext) -> ASTPassResult<BinaryExpression> {
    return ASTPassResult(element: binaryExpression, diagnostics: [], passContext: passContext)
  }

  /// Checks whether the function arguments are storage references, and creates an error if the enclosing function is not mutating.
  fileprivate func checkFunctionArguments(_ functionCall: FunctionCall, _ declaration: (FunctionDeclaration), _ passContext: inout ASTPassContext, _ isMutating: Bool, _ diagnostics: inout [Diagnostic]) {
    // If there are arguments passed inout which refer to state properties, the enclosing function need to be declared mutating.
    for (argument, parameter) in zip(functionCall.arguments, declaration.parameters) where parameter.isInout {
      if isStorageReference(expression: argument, scopeContext: passContext.scopeContext!) {
        addMutatingExpression(argument, passContext: &passContext)

        if !isMutating {
          diagnostics.append(.useOfMutatingExpressionInNonMutatingFunction(.functionCall(functionCall), functionDeclaration: passContext.functionDeclarationContext!.declaration))
        }
      }
    }
  }

  public func postProcess(functionCall: FunctionCall, passContext: ASTPassContext) -> ASTPassResult<FunctionCall> {
    guard !Environment.isRuntimeFunctionCall(functionCall) else {
      return ASTPassResult(element: functionCall, diagnostics: [], passContext: passContext)
    }

    // Called once we've visited the function call's arguments.
    var passContext = passContext
    let environment = passContext.environment!
    let enclosingType = passContext.enclosingTypeIdentifier!.name
    let typeStates = passContext.contractBehaviorDeclarationContext?.typeStates ?? []
    let callerCapabilities = passContext.contractBehaviorDeclarationContext?.callerCapabilities ?? []
    let stateCapabilities = passContext.contractBehaviorDeclarationContext?.typeStates ?? []


    var diagnostics = [Diagnostic]()

    let isMutating = passContext.functionDeclarationContext?.isMutating ?? false

    // Find the function declaration associated with this function call.
    switch environment.matchFunctionCall(functionCall, enclosingType: functionCall.identifier.enclosingType ?? enclosingType, typeStates: typeStates, callerCapabilities: callerCapabilities, scopeContext: passContext.scopeContext!) {
    case .matchedFunction(let matchingFunction):
      // The function declaration is found.

      if matchingFunction.isMutating {
        // The function is mutating.
        addMutatingExpression(.functionCall(functionCall), passContext: &passContext)

        if !isMutating {
          // The function in which the function call appears in is not mutating.
          diagnostics.append(.useOfMutatingExpressionInNonMutatingFunction(.functionCall(functionCall), functionDeclaration: passContext.functionDeclarationContext!.declaration))
        }
      }
      checkFunctionArguments(functionCall, matchingFunction.declaration, &passContext, isMutating, &diagnostics)

    case .matchedInitializer(let matchingInitializer):
      checkFunctionArguments(functionCall, matchingInitializer.declaration.asFunctionDeclaration, &passContext, isMutating, &diagnostics)

    case .matchedGlobalFunction(_):
      break

    case .failure(let candidates):
      // A matching function declaration couldn't be found. Try to match an event call.
      if environment.matchEventCall(functionCall, enclosingType: enclosingType) == nil {
        diagnostics.append(.noMatchingFunctionForFunctionCall(functionCall, contextCallerCapabilities: callerCapabilities, stateCapabilities: stateCapabilities, candidates: candidates))
      }

    }

    return ASTPassResult(element: functionCall, diagnostics: diagnostics, passContext: passContext)
  }

  public func postProcess(arrayLiteral: ArrayLiteral, passContext: ASTPassContext) -> ASTPassResult<ArrayLiteral> {
    return ASTPassResult(element: arrayLiteral, diagnostics: [], passContext: passContext)
  }

  public func postProcess(rangeExpression: AST.RangeExpression, passContext: ASTPassContext) -> ASTPassResult<AST.RangeExpression> {
    return ASTPassResult(element: rangeExpression, diagnostics: [], passContext: passContext)
  }

  public func postProcess(dictionaryLiteral: AST.DictionaryLiteral, passContext: ASTPassContext) -> ASTPassResult<AST.DictionaryLiteral> {
    return ASTPassResult(element: dictionaryLiteral, diagnostics: [], passContext: passContext)
  }

  public func postProcess(literalToken: Token, passContext: ASTPassContext) -> ASTPassResult<Token> {
    return ASTPassResult(element: literalToken, diagnostics: [], passContext: passContext)
  }

  public func postProcess(subscriptExpression: SubscriptExpression, passContext: ASTPassContext) -> ASTPassResult<SubscriptExpression> {
    return ASTPassResult(element: subscriptExpression, diagnostics: [], passContext: passContext)
  }

  public func postProcess(returnStatement: ReturnStatement, passContext: ASTPassContext) -> ASTPassResult<ReturnStatement> {
    return ASTPassResult(element: returnStatement, diagnostics: [], passContext: passContext)
  }

  public func postProcess(becomeStatement: BecomeStatement, passContext: ASTPassContext) -> ASTPassResult<BecomeStatement> {
    return ASTPassResult(element: becomeStatement, diagnostics: [], passContext: passContext)
  }

  public func postProcess(ifStatement: IfStatement, passContext: ASTPassContext) -> ASTPassResult<IfStatement> {
    return ASTPassResult(element: ifStatement, diagnostics: [], passContext: passContext)
  }

  public func postProcess(forStatement: ForStatement, passContext: ASTPassContext) -> ASTPassResult<ForStatement> {
    return ASTPassResult(element: forStatement, diagnostics: [], passContext: passContext)
  }

  private func addMutatingExpression(_ mutatingExpression: Expression, passContext: inout ASTPassContext) {
    let mutatingExpressions = (passContext.mutatingExpressions ?? []) + [mutatingExpression]
    passContext.mutatingExpressions = mutatingExpressions
  }
}

extension ASTPassContext {
  /// The list of mutating expressions in a function.
  var mutatingExpressions: [Expression]? {
    get { return self[MutatingExpressionContextEntry.self] }
    set { self[MutatingExpressionContextEntry.self] = newValue }
  }

  /// The list of unassigned properties in a type.
  var unassignedProperties: [Property]? {
    get { return self[UnassignedPropertiesContextEntry.self] }
    set { self[UnassignedPropertiesContextEntry.self] = newValue }
  }
}

struct MutatingExpressionContextEntry: PassContextEntry {
  typealias Value = [Expression]
}

struct UnassignedPropertiesContextEntry: PassContextEntry {
  typealias Value = [Property]
}<|MERGE_RESOLUTION|>--- conflicted
+++ resolved
@@ -351,13 +351,7 @@
         }
       }
 
-<<<<<<< HEAD
       if let enclosingType = identifier.enclosingType, enclosingType != Type.RawType.errorType.name {
-        // The identifier has an explicit enclosing type, such as `a` in the expression `a.foo`.
-=======
-      if let enclosingType = identifier.enclosingType {
->>>>>>> ad8e7ab0
-
         if !passContext.environment!.isPropertyDefined(identifier.name, enclosingType: enclosingType) {
           // The property is not defined in the enclosing type.
           diagnostics.append(.useOfUndeclaredIdentifier(identifier))
