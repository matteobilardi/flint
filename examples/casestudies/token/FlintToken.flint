// ----------------------------------------------------------------------------
// Token using Flint features to add Minting
// ----------------------------------------------------------------------------

contract FlintToken (Minting, MintingFinished) {
    var balances: [Address: Int]
    var allowed: [Address: [Address: Int]]
    var totalSupply: Int = 0
    var owner: Address

    event Transfer (
      to: Address, value: Int, from: Address = 0x00000_00000_00000_00000_00000_00000_00000_00000)
    event Approval (from: Address, to: Address, value: Int)

    event Mint (to: Address, value: Int)

    event MintFinished ()
    invariant (totalSupply >= 0)
    // invariant (forall (a, Address, dictContains(balances, a) ==> balances[a] >= 0))
    // invariant (forall (a1, Address, forall (a2, Address, allowed[a1][a2] >= 0)))
}

FlintToken @(any) :: caller <- (any) {
  public init() {
    self.owner = caller
    self.balances = [:]
    self.allowed = [:]
    become Minting
  }

  func example(value: Int)
  // post (returning (r, r == value > totalSupply))
  // post (returning (r, value > totalSupply ==> r == 0 && value <= totalSupply ==> r == 1))
  post (value > totalSupply ==> totalSupply == 1)
  post (value <= totalSupply ==> totalSupply == 0
  {
    if value <= totalSupply {
      totalSupply == 0
    } else {
    totalSupply == 1
  }
  }

  // Transfer token for a specified address
  // - param to: The address to transfer to.
  // - param value: The amount to be transferred.
  // - return: true or is reverted
  public func transfer(to: Address, value: Int) -> Bool
    mutates (balances)
    pre (value > 0)
    pre (balances[caller] >= value)
    pre (to != 0x00000_00000_00000_00000_00000_00000_00000_00000)
    pre (to != caller)
    pre (dictContains(balances, caller))
    pre (dictContains(balances, to))


    post (balances[caller] == prev(balances[caller]) - value)
    post (balances[to] == prev(balances[to]) + value)
    post (forall (a, Address, balances[a] == prev(balances[a]) || a == caller || a == to))
    post (returns (true))
  {
    assert(balances[caller] >= value)
    assert(to != 0x00000_00000_00000_00000_00000_00000_00000_00000)

    balances[caller] -= value
    balances[to] += value

    emit Transfer(to: to, value: value, from: caller)

    return true;
  }

  // Approve the passed address to spend the specified amount of tokens on behalf of caller.
  // - param to: The address to transfer to.
  // - param value: The amount to be transferred.
  // - return: true or is reverted
  public func approve(spender: Address, value: Int) -> Bool
    mutates (allowed)
    pre (value > 0)
    pre (dictContains(allowed, caller))
    pre (dictContains(allowed[caller], spender))

    post (allowed[caller][spender] == value)
<<<<<<< HEAD
    post (forall (a1, Address, dictContains(allowed, a1) ==> forall (a2, Address, dictContains(allowed[a1], a2) ==> allowed[a1][a2] == prev(allowed[a1][a2]) || (a1 == caller && a2 == spender))))
    // post (forall (a1, Address, forall (a2, Address, allowed[a1][a2] == prev(allowed[a1][a2]) || (a1 == caller && a2 == spender))))
=======
    // post (forall (a1, Address, dictContains(allowed, a1) ==> forall (a2, Address, dictContains(allowed[a1]) ==> allowed[a1][a2] == prev(allowed[a1][a2]) || (a1 == caller && a2 == spender))))
>>>>>>> a7dfa958
    post (returns (true))
  {
    allowed[caller][spender] = value

    emit Approval(from: caller, to: spender, value: value)
    return true
  }

  // Transfer tokens from one address to another
  // - param from: The address which you want to send tokens from.
  // - param to: The address which you want to transfer to
  // - param value: The amount of tokens to be transferred.
  // - return: true or is reverted

  public func transferFrom(from: Address, to: Address, value: Int) -> Bool
    mutates (allowed, balances)

    pre  (value > 0)
    pre (balances[from] >= value && allowed[from][caller] >= value)
    pre (to != 0x00000_00000_00000_00000_00000_00000_00000_00000)
    pre (from != to)
    pre (dictContains(balances, from))
    pre (dictContains(balances, to))
    pre (dictContains(allowed, from))
    pre (dictContains(allowed[from], caller))

    post (balances[from] == prev(balances[from]) - value)
    post (balances[to] == prev(balances[to]) + value)
    post (allowed[from][caller] == prev(allowed[from][caller]) - value)
    post (returns (true))
    post (forall (a, Address, dictContains(balances, a) ==> balances[a] == prev(balances[a]) || a == from || a == to))
<<<<<<< HEAD
    post (forall (a1, Address, dictContains(allowed, a1) ==> forall(a2, Address, dictContains(allowed[a1], a2) ==> allowed[a1][a2] == prev(allowed[a1][a2]) || (a1 == from && a2 == caller))))
=======
    // post (forall (a1, Address, forall(a2, Address, allowed[a1][a2] == prev(allowed[a1][a2]) || (a1 == from && a2 == caller))))
>>>>>>> a7dfa958


  {
    let allowance: Int = allowed[from][caller]
    assert(balances[from] >= value && allowance >= value)
    assert(to != 0x00000_00000_00000_00000_00000_00000_00000_00000)

    balances[from] -= value
    balances[to] += value
    allowed[from][caller] -= value

    emit Transfer(to: to, value: value, from: from)
    return true
  }

  // Increase the amount of tokens that an owner allowed to a spender.
  // approve should be called when allowed[_spender] == 0. To increment
  // allowed value is better to use this function to avoid 2 calls (and wait until
  // the first     post (forall (a1: Address, a2: Address) :: (allowed[a1][a2] == prev(allowed[a1][a2]) || (a1 == caller && a2 == spender)))
// transaction is mined)
  // From MonolithDAO Token.sol
  // - param _spender The address which will spend the funds.
  // - param _addedValue The amount of tokens to increase the allowance by.
  func increaseApproval(spender: Address, addedValue: Int) -> Bool
    mutates (allowed)
    pre (addedValue >= 0)
    pre (dictContains(allowed, caller))
    pre (dictContains(allowed[caller], spender))

    post (allowed[caller][spender] == prev(allowed[caller][spender]) + addedValue)
<<<<<<< HEAD
    post (forall (a1, Address, dictContains(allowed, a1) ==> forall(a2, Address, dictContains(allowed[a1], a2) ==> allowed[a1][a2] == prev(allowed[a1][a2]) || (a1 == caller && a2 == spender))))
=======
    // post (forall (a1, Address, forall (a2, Address, allowed[a1][a2] == prev(allowed[a1][a2]) || (a1 == caller && a2 == spender))))
>>>>>>> a7dfa958
    post (returns (true))

  {
    allowed[caller][spender] += addedValue

    let _value : Int = allowed[caller][spender]
    emit Approval(from: caller, to: spender, value: _value)
    return true;
  }

  // Decrease the amount of tokens that an owner allowed to a spender.
  // approve should be called when allowed[_spender] == 0. To decrement
  // allowed value is better to use this func to avoid 2 calls (and wait until
  // the first transaction is mined)
  // From MonolithDAO Token.sol
  // - param _spender The address which will spend the funds.
  // - param _subtractedValue The amount of tokens to decrease the allowance by.
  func decreaseApproval(spender: Address, subtractedValue: Int) -> Bool
    mutates (allowed)
    pre (dictContains(allowed, caller))
    pre (dictContains(allowed[caller], spender))

    post (subtractedValue >= prev(allowed[caller][spender]) ==> allowed[caller][spender] == 0)
    post (subtractedValue < prev(allowed[caller][spender]) ==> allowed[caller][spender] == prev(allowed[caller][spender]) - subtractedValue)
<<<<<<< HEAD
    post (forall (a1, Address, dictContains(allowed, a1) ==> forall(a2, Address, dictContains(allowed[a1], a2) ==> allowed[a1][a2] == prev(allowed[a1][a2]) || (a1 == caller && a2 == spender))))
=======
>>>>>>> a7dfa958
    // post (forall (a1, Address, forall (a2, Address, allowed[a1][a2] == prev(allowed[a1][a2]) || (a1 == caller && a2 == spender))))
    post (returns (true))
  {
    let oldValue: Int = allowed[caller][spender]
    if subtractedValue >= oldValue {
      allowed[caller][spender] = 0
    }
    else {
      allowed[caller][spender] = oldValue - subtractedValue
    }

    let _value : Int = allowed[caller][spender]
    emit Approval(from: caller, to: spender, value: _value)
    return true;
  }
}

FlintToken @(Minting) :: (owner) {
  // Internal func that mints an amount of the token and assigns it to
  // an account. This encapsulates the modification of balances such that the
  // proper events are emitted.
  // - param account The account that will receive the created tokens.
  // - param amount The amount that will be created.
  public func mint(account: Address, amount: Int) -> Bool
    mutates (totalSupply, balances)
    pre (dictContains (balances, account))
    pre (account != 0x00000_00000_00000_00000_00000_00000_00000_00000)
    pre (amount >= 0)
    post (returns (true))
    post (balances[account] == prev(balances[account]) + amount)
    post (totalSupply == prev(totalSupply) + amount)

  {
    assert(account != 0x00000_00000_00000_00000_00000_00000_00000_00000)

    totalSupply += amount
    balances[account] += amount

    emit Transfer(to: account, value: amount)
    emit Mint(to: account, value: amount)
    return true
  }

  // Stop minting new tokens
  // Return true if successful
  public func finishMinting() -> Bool
  post(returns(true))
  {
    emit MintFinished()
    return true
    become MintingFinished
  }
}<|MERGE_RESOLUTION|>--- conflicted
+++ resolved
@@ -82,12 +82,8 @@
     pre (dictContains(allowed[caller], spender))
 
     post (allowed[caller][spender] == value)
-<<<<<<< HEAD
     post (forall (a1, Address, dictContains(allowed, a1) ==> forall (a2, Address, dictContains(allowed[a1], a2) ==> allowed[a1][a2] == prev(allowed[a1][a2]) || (a1 == caller && a2 == spender))))
     // post (forall (a1, Address, forall (a2, Address, allowed[a1][a2] == prev(allowed[a1][a2]) || (a1 == caller && a2 == spender))))
-=======
-    // post (forall (a1, Address, dictContains(allowed, a1) ==> forall (a2, Address, dictContains(allowed[a1]) ==> allowed[a1][a2] == prev(allowed[a1][a2]) || (a1 == caller && a2 == spender))))
->>>>>>> a7dfa958
     post (returns (true))
   {
     allowed[caller][spender] = value
@@ -119,11 +115,7 @@
     post (allowed[from][caller] == prev(allowed[from][caller]) - value)
     post (returns (true))
     post (forall (a, Address, dictContains(balances, a) ==> balances[a] == prev(balances[a]) || a == from || a == to))
-<<<<<<< HEAD
     post (forall (a1, Address, dictContains(allowed, a1) ==> forall(a2, Address, dictContains(allowed[a1], a2) ==> allowed[a1][a2] == prev(allowed[a1][a2]) || (a1 == from && a2 == caller))))
-=======
-    // post (forall (a1, Address, forall(a2, Address, allowed[a1][a2] == prev(allowed[a1][a2]) || (a1 == from && a2 == caller))))
->>>>>>> a7dfa958
 
 
   {
@@ -154,11 +146,7 @@
     pre (dictContains(allowed[caller], spender))
 
     post (allowed[caller][spender] == prev(allowed[caller][spender]) + addedValue)
-<<<<<<< HEAD
     post (forall (a1, Address, dictContains(allowed, a1) ==> forall(a2, Address, dictContains(allowed[a1], a2) ==> allowed[a1][a2] == prev(allowed[a1][a2]) || (a1 == caller && a2 == spender))))
-=======
-    // post (forall (a1, Address, forall (a2, Address, allowed[a1][a2] == prev(allowed[a1][a2]) || (a1 == caller && a2 == spender))))
->>>>>>> a7dfa958
     post (returns (true))
 
   {
@@ -183,10 +171,7 @@
 
     post (subtractedValue >= prev(allowed[caller][spender]) ==> allowed[caller][spender] == 0)
     post (subtractedValue < prev(allowed[caller][spender]) ==> allowed[caller][spender] == prev(allowed[caller][spender]) - subtractedValue)
-<<<<<<< HEAD
     post (forall (a1, Address, dictContains(allowed, a1) ==> forall(a2, Address, dictContains(allowed[a1], a2) ==> allowed[a1][a2] == prev(allowed[a1][a2]) || (a1 == caller && a2 == spender))))
-=======
->>>>>>> a7dfa958
     // post (forall (a1, Address, forall (a2, Address, allowed[a1][a2] == prev(allowed[a1][a2]) || (a1 == caller && a2 == spender))))
     post (returns (true))
   {
