--- conflicted
+++ resolved
@@ -16,12 +16,8 @@
 solc-static-linux
 libra
 
-<<<<<<< HEAD
 /*.mvir
 /*.flint
-=======
-
->>>>>>> af99aaad
 *.sol
 !sol_emitter.sol
 !sol_external.sol
