--- conflicted
+++ resolved
@@ -5,13 +5,8 @@
   mkdir "$t"/test/contracts
 
   echo "Compile $t"
-<<<<<<< HEAD
-  ../../../.build/release/flintc  --skip-verifier $t/*.flint --emit-ir --ir-output $t/test/contracts/
-  cp $t/*.sol $t/test/contracts &> /dev/null
-=======
   ../../../.build/release/flintc  --skip-verifier "$t"/*.flint --emit-ir --ir-output "$t"/test/contracts/
   cp "$t"/*.sol "$t"/test/contracts &> /dev/null
->>>>>>> 09b7e99e
   rm -rf ./bin
 
   for f in "$t"/*.flint; do
