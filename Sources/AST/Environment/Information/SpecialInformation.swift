//
//  SpecialInformation.swift
//  AST
//
//  Created by Hails, Daniel R on 22/08/2018.
//

/// Information about an initializer/fallback.
public struct SpecialInformation {
  public var declaration: SpecialDeclaration
  public var callerProtections: [CallerProtection]
  public var isSignature: Bool

<<<<<<< HEAD
  public var parameterTypes: [RawType] {
    return declaration.signature.parameters.map { $0.type.rawType }
=======
  var parameterTypes: [RawType] {
    return declaration.signature.parameters.rawTypes
>>>>>>> 615ade4b
  }
}<|MERGE_RESOLUTION|>--- conflicted
+++ resolved
@@ -11,12 +11,7 @@
   public var callerProtections: [CallerProtection]
   public var isSignature: Bool
 
-<<<<<<< HEAD
   public var parameterTypes: [RawType] {
-    return declaration.signature.parameters.map { $0.type.rawType }
-=======
-  var parameterTypes: [RawType] {
     return declaration.signature.parameters.rawTypes
->>>>>>> 615ade4b
   }
 }