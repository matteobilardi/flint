contract Test {
  var test: Int = 0
  var dict: [Address: Int]
  var arr: Address[10]
  var p1: Address
  var p2: Address

<<<<<<< HEAD
  // holistic_inv (forall (t: Test, p1: Address) :: (t.p1 == p1 ==> prev(Calls(t.init(p1, _))) || prev(Calls(t.setP1(p1)))))
  // holistic_inv (forall (t: Test, p2: Address) :: (t.p2 == p2 ==> prev(Calls(t.init(_, p2))) || prev(Calls(t.setP2(p2)))))

  // holistic_inv (forall (t: test, i: Int, a: Address) :: (arr[i] == a ==> (prev(t.p1.Calls(t.setPosition(a, i))) || prev(t.p2.Calls(t.setPosition(a, i))))))
  // holistic_inv (forall (t: test, i: Int, a: Address, m: Int) :: (arr[i] == a && dict[a] == m ==> (prev(t.p1.Calls(t.write(i, m))) || prev(t.p2.Calls(t.write(i, m))))))

=======
  // invariant ()
>>>>>>> a7dfa958
}

Test :: (any) {
  public init(p1: Address, p2: Address) {
    self.p1 = p1
    self.p2 = p2
    self.arr = []
    self.dict = [:]
  }

  public func setP1(p1: Address)
    mutates (p1)
  {
    self.p1 = p1
  }

  public func setP2(p2: Address)
    mutates (p2)
  {
    self.p2 = p2
  }
}

Test :: (p1, p2) {
  public func setPosition(addr: Address, position: Int)
    mutates (arr)
    post (position < arr.size ==> arr[position] == addr)
    post (position >= arr.size ==> arr[position] == prev(arr[position]))
    post (forall (i, Int, (0 <= i && i < arr.size ==> arr[i] == prev(arr[i]) || i == position)))
  {
    if position < arr.size {
      arr[position] = addr
    }
  }

  public func write(pos: Int, value: Int)
    mutates (dict)
    post (pos < arr.size ==> dict[arr[pos]] == value)
    post (pos >= arr.size ==> dict[arr[pos]] == prev(dict[arr[pos]]))
    post (forall (a, Address, (dict[a] == prev(dict[a]) || (a == arr[pos]))))
  {
    if pos < arr.size {
      var key: Address = arr[pos]
      dict[key] = value
    }
  }

  public func getValue(pos: Int) -> Int
  post (returning (r, (pos < arr.size ==> r == dict[arr[pos]]) || (pos >= arr.size ==> r == 0)))
  {
    if pos < arr.size {
      var key: Address = arr[pos]
      return dict[key]
    }
    return 0
  }
}<|MERGE_RESOLUTION|>--- conflicted
+++ resolved
@@ -5,16 +5,11 @@
   var p1: Address
   var p2: Address
 
-<<<<<<< HEAD
   // holistic_inv (forall (t: Test, p1: Address) :: (t.p1 == p1 ==> prev(Calls(t.init(p1, _))) || prev(Calls(t.setP1(p1)))))
   // holistic_inv (forall (t: Test, p2: Address) :: (t.p2 == p2 ==> prev(Calls(t.init(_, p2))) || prev(Calls(t.setP2(p2)))))
 
   // holistic_inv (forall (t: test, i: Int, a: Address) :: (arr[i] == a ==> (prev(t.p1.Calls(t.setPosition(a, i))) || prev(t.p2.Calls(t.setPosition(a, i))))))
   // holistic_inv (forall (t: test, i: Int, a: Address, m: Int) :: (arr[i] == a && dict[a] == m ==> (prev(t.p1.Calls(t.write(i, m))) || prev(t.p2.Calls(t.write(i, m))))))
-
-=======
-  // invariant ()
->>>>>>> a7dfa958
 }
 
 Test :: (any) {
