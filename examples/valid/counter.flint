--- conflicted
+++ resolved
@@ -1,17 +1,10 @@
 contract Counter {
-<<<<<<< HEAD
-  var value: Int = 10
-  var backup: Int = 0
-=======
   var value: Int = 0
   // invariant (forall (c:Counter, e:External, m:Int) :: (next(c.value = m) && c.value != m ==> (c.value == m - 1 && e.Calls(c.increment())) || (e.Calls(c.set(m)))))
->>>>>>> 923452a7
 }
 
 Counter :: (any) {
-  public init() {
-    backup = 10
-  }
+  public init() {}
 
   public func getValue() -> Int
   post (returns(value))
