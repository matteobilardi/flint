--- conflicted
+++ resolved
@@ -193,13 +193,10 @@
         var sig = constructor.signature
         sig.modifiers.append(Token(kind: Token.Kind.mutating, sourceLocation : sig.sourceLocation))
         let tok : Token = Token(kind: Token.Kind.func, sourceLocation: sig.sourceLocation)
-<<<<<<< HEAD
-        let newFunctionSig = FunctionSignatureDeclaration(funcToken: tok, attributes: sig.attributes, modifiers: sig.modifiers, identifier: Identifier(name: "testFrameworkConstructor", sourceLocation: sig.sourceLocation), parameters: sig.parameters, closeBracketToken: sig.closeBracketToken, resultType: nil)
+
+        let newFunctionSig = FunctionSignatureDeclaration(funcToken: tok, attributes: sig.attributes, modifiers: sig.modifiers, mutates: [], identifier: Identifier(name: "testFrameworkConstructor", sourceLocation: sig.sourceLocation), parameters: sig.parameters,  prePostConditions: [], closeBracketToken: sig.closeBracketToken, resultType: nil)
+        
         var newFunc = FunctionDeclaration(signature: newFunctionSig, body: constructor.body, closeBraceToken: constructor.closeBraceToken, scopeContext: constructor.scopeContext)
-=======
-        let newFunctionSig = FunctionSignatureDeclaration(funcToken: tok, attributes: sig.attributes, modifiers: sig.modifiers, mutates: [], identifier: Identifier(name: "testFrameworkConstructor", sourceLocation: sig.sourceLocation), parameters: sig.parameters, prePostConditions: [], closeBracketToken: sig.closeBracketToken, resultType: nil)
-        let newFunc = FunctionDeclaration(signature: newFunctionSig, body: constructor.body, closeBraceToken: constructor.closeBraceToken)
->>>>>>> dfd0449b
         
         let parameters = newFunc.signature.parameters.rawTypes
         let name = Mangler.mangleFunctionName(newFunc.identifier.name,
