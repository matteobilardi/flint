--- conflicted
+++ resolved
@@ -3,7 +3,6 @@
   var foo: Int = 0
   var storage2: [Address: Int]
   var bar: Int = 0
-<<<<<<< HEAD
 
   //holistic invariant
   // holistic_inv (forall (d: Dictionary, j: Int, e: External) :: (d.getFoo() == j ==> j == 0 || Was(e.Calls(setFoo(j)))))
@@ -11,10 +10,6 @@
 
   // holistic_inv (forall (d: Dictionary, j: Int, a: Address) :: (d.storage[a] == j ==> exists(e: External) :: (Was(e.Calls(write(a, j))))))
   // holistic_inv (forall (d: Dictionary, j: Int, a: Address) :: (d.storage2[a] == j ==> exists(e: External) :: (Was(e.Calls(write2(a, j))))))
-
-=======
-  
->>>>>>> a7dfa958
 }
 
 Dictionary :: (any) {
