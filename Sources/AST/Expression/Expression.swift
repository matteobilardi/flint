--- conflicted
+++ resolved
@@ -26,11 +26,8 @@
   case sequence([Expression])
   case range(RangeExpression)
   case rawAssembly(String, resultType: RawType?)
-<<<<<<< HEAD
   case returnsExpression(Expression)
-=======
   case emptyExpr(SourceLocation)
->>>>>>> 3360a22e
 
   public mutating func assigningEnclosingType(type: String) -> Expression {
     switch self {
