--- conflicted
+++ resolved
@@ -38,15 +38,10 @@
       return Diagnostic(severity: .note, sourceLocation: candidate.declaration.sourceLocation, message: "Perhaps you meant this function, which requires \(messageTail)")
     }
 
-<<<<<<< HEAD
     let callerPlural = contextCallerCapabilities.count > 1
     let statesPlural = stateCapabilities.count > 1
     let statesSpecified = " at \(statesPlural ? "states": "state") '\(renderGroup(stateCapabilities))'"
     return Diagnostic(severity: .error, sourceLocation: functionCall.sourceLocation, message: "Function '\(functionCall.identifier.name)' is not in scope or cannot be called using the \(callerPlural ? "capabilities" : "capability") '\(renderGroup(contextCallerCapabilities))'\(stateCapabilities.isEmpty ? "" : statesSpecified)", notes: candidateNotes)
-=======
-    let plural = contextCallerCapabilities.count > 1
-    return Diagnostic(severity: .error, sourceLocation: functionCall.sourceLocation, message: "Function '\(functionCall.identifier.name)' is not in scope or cannot be called using the caller \(plural ? "capabilities" : "capability") '\(renderCapabilityGroup(contextCallerCapabilities))'", notes: candidateNotes)
->>>>>>> 0de875d9
   }
 
   static func noReceiverForStructInitializer(_ functionCall: FunctionCall) -> Diagnostic {
@@ -130,11 +125,7 @@
     return Diagnostic(severity: .error, sourceLocation: structIdentifier.sourceLocation, message: "Declaration of recursive struct '\(structIdentifier.name)'", notes: [note])
   }
 
-<<<<<<< HEAD
   static func returnFromInitializerWithoutInitializingAllProperties(_ initializerDeclaration: InitializerDeclaration, unassignedProperties: [Property]) -> Diagnostic {
-=======
-  static func returnFromInitializerWithoutInitializingAllProperties(_ initializerDeclaration: InitializerDeclaration, unassignedProperties: [VariableDeclaration]) -> Diagnostic {
->>>>>>> 0de875d9
     let notes = unassignedProperties.map { property in
       return Diagnostic(severity: .note, sourceLocation: property.sourceLocation, message: "'\(property.identifier.name)' is uninitialized")
     }
@@ -199,13 +190,10 @@
     return Diagnostic(severity: .warning, sourceLocation: statement.sourceLocation, message: "Code after return/become will never be executed")
   }
 
-<<<<<<< HEAD
   static func multipleBecomes(_ statement: BecomeStatement) -> Diagnostic {
     return Diagnostic(severity: .warning, sourceLocation: statement.sourceLocation, message: "Only final become will change state")
   }
 
-=======
->>>>>>> 0de875d9
   static func emptyRange(_ rangeExpression: AST.RangeExpression) -> Diagnostic {
     return Diagnostic(severity: .warning, sourceLocation: rangeExpression.sourceLocation, message: "Range is empty therefore content will be skipped")
   }
