--- conflicted
+++ resolved
@@ -10,16 +10,13 @@
 venv
 /.vscode
 /temp
-<<<<<<< HEAD
-/*.mvir
-/*.flint
-=======
 *.opcode
 *.bin
 file
 solc-static-linux
 
->>>>>>> 38f7dbc6
+/*.mvir
+/*.flint
 *.sol
 !sol_emitter.sol
 !sol_external.sol
