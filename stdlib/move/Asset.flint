// Any currency should implement this trait to be able to use the currency
// fully.

struct trait Asset {

  // Initialises the asset "unsafely", i.e. from `amount` given as an integer.
  init(unsafeRawValue: Int)

  // Initialises the asset by transferring `amount` from an existing asset.
  // Should check if `source` has sufficient funds, and cause a fatal error
  // if not.
  init(source: inout Self, amount: Int)

  // Initialises the asset by transferring all funds from `source`.
  // `source` should be left empty.
  init(source: inout Self)

  // Moves `amount` from `source` into `this` asset.
  func transfer(source: inout Self, amount: Int)

  func transfer(source: inout Self)
//    post (source.rawValue == 0 || source == self)
  {
    transfer(source: &source, amount: source.getRawValue())
  }

  // Returns the funds contained in this asset, as an integer.
  func getRawValue() -> Int
<<<<<<< HEAD
=======
}

// This needs to be removed and made a Flint special type
struct LibraCoin {}

struct Libra: Asset {
  var coin: LibraCoin

  init(unsafeRawValue: Int) {
    if unsafeRawValue != 0 {
      fatalError()
    }
    coin = LibraCoin()
  }

  // Shouldn't be made available to the Flint's programmer 
  // Should only be used to initialised Libra received from public contract methods
  init(source: inout LibraCoin) {
    coin = LibraCoin()
    // TO BE IMPLEMENTED (probably using MoveRuntimeFunctions)
  }

  init(source: inout Libra, amount: Int) {
    coin = LibraCoin()
    transfer(source: &source, amount: amount)
  }

  init(source: inout Libra) {
    coin = LibraCoin()
    transfer(source: &source)
  }

  func transfer(source: inout Libra, amount: Int) {
    // TO BE IMPLEMENTED (probably using MoveRuntimeFunctions)
  }

  func getRawValue() -> Int
  {
    // TO BE IMPLEMENTED (probably using MoveRuntimeFunctions)
    return 0
  }
>>>>>>> 083dd3e7
}<|MERGE_RESOLUTION|>--- conflicted
+++ resolved
@@ -25,49 +25,8 @@
   }
 
   // Returns the funds contained in this asset, as an integer.
+  func setRawValue(value: Int) -> Int
+
+  // Returns the funds contained in this asset, as an integer.
   func getRawValue() -> Int
-<<<<<<< HEAD
-=======
-}
-
-// This needs to be removed and made a Flint special type
-struct LibraCoin {}
-
-struct Libra: Asset {
-  var coin: LibraCoin
-
-  init(unsafeRawValue: Int) {
-    if unsafeRawValue != 0 {
-      fatalError()
-    }
-    coin = LibraCoin()
-  }
-
-  // Shouldn't be made available to the Flint's programmer 
-  // Should only be used to initialised Libra received from public contract methods
-  init(source: inout LibraCoin) {
-    coin = LibraCoin()
-    // TO BE IMPLEMENTED (probably using MoveRuntimeFunctions)
-  }
-
-  init(source: inout Libra, amount: Int) {
-    coin = LibraCoin()
-    transfer(source: &source, amount: amount)
-  }
-
-  init(source: inout Libra) {
-    coin = LibraCoin()
-    transfer(source: &source)
-  }
-
-  func transfer(source: inout Libra, amount: Int) {
-    // TO BE IMPLEMENTED (probably using MoveRuntimeFunctions)
-  }
-
-  func getRawValue() -> Int
-  {
-    // TO BE IMPLEMENTED (probably using MoveRuntimeFunctions)
-    return 0
-  }
->>>>>>> 083dd3e7
 }