//
//  Environment+Type.swift
//  AST
//
//  Created by Hails, Daniel J R on 22/08/2018.
//
import Lexer

extension Environment {
  /// The type of a property in the given enclosing type or in a scope if it is a local variable.
  public func type(of property: String, enclosingType: RawTypeIdentifier,
                   scopeContext: ScopeContext? = nil) -> RawType {
    if let type = types[enclosingType]?.properties[property]?.rawType {
      return type
    }

    if let function = types[enclosingType]?.functions[property]?.first! {
      return .functionType(parameters: function.parameterTypes, result: function.resultType)
    }

    guard let scopeContext = scopeContext, let type = scopeContext.type(for: property) else { return .errorType }
    return type
  }

  /// The type return type of a function call, determined by looking up the function's declaration.
  public func type(of functionCall: FunctionCall,
                   enclosingType: RawTypeIdentifier,
                   typeStates: [TypeState],
                   callerProtections: [CallerProtection],
                   scopeContext: ScopeContext) -> RawType? {
    let match = matchFunctionCall(functionCall, enclosingType: enclosingType, typeStates: typeStates,
                                  callerProtections: callerProtections, scopeContext: scopeContext)

    switch match {
    case .matchedFunction(let matchingFunction): return matchingFunction.resultType
    case .matchedFunctionWithoutCaller(let matchingFunctions):
      guard matchingFunctions.count == 1,
        case .functionInformation(let functionInformation) = matchingFunctions.first! else {
        return .errorType
      }
      return functionInformation.resultType
    case .matchedInitializer:
      return .userDefinedType(functionCall.identifier.name)
    default:
      let eventMatch = matchEventCall(functionCall, enclosingType: enclosingType, scopeContext: scopeContext)
      switch eventMatch {
      case .matchedEvent(let event):
        return .userDefinedType(event.declaration.identifier.name)
      case .failure:
        return .errorType
      }
    }
  }

  /// The types a literal token can be.
  public func type(ofLiteralToken literalToken: Token) -> RawType {
    guard case .literal(let literal) = literalToken.kind else { fatalError() }
    switch literal {
    case .boolean: return .basicType(.bool)
    case .decimal(.integer): return .basicType(.int)
    case .string: return .basicType(.string)
    case .address: return .basicType(.address)
    default: fatalError()
    }
  }

  // The type of an array literal.
  public func type(ofArrayLiteral arrayLiteral: ArrayLiteral,
                   enclosingType: RawTypeIdentifier,
                   scopeContext: ScopeContext) -> RawType {
    var elementType: RawType?

    for element in arrayLiteral.elements {
      let _type = type(of: element, enclosingType: enclosingType, scopeContext: scopeContext)

      if let elementType = elementType, elementType != _type {
        // The elements have different types.
        return .errorType
      }

      if elementType == nil {
        elementType = _type
      }
    }

    return .arrayType(elementType ?? .any)
  }

  // The type of a range.
  public func type(ofRangeExpression rangeExpression: RangeExpression,
                   enclosingType: RawTypeIdentifier,
                   scopeContext: ScopeContext) -> RawType {
    let elementType = type(of: rangeExpression.initial, enclosingType: enclosingType, scopeContext: scopeContext)
    let boundType   = type(of: rangeExpression.bound, enclosingType: enclosingType, scopeContext: scopeContext)

    if elementType != boundType {
      // The bounds have different types.
      return .errorType
    }

    return .rangeType(elementType)
  }

  // The type of a dictionary literal.
  public func type(ofDictionaryLiteral dictionaryLiteral: DictionaryLiteral,
                   enclosingType: RawTypeIdentifier,
                   scopeContext: ScopeContext) -> RawType {
    var keyType: RawType?
    var valueType: RawType?

    for element in dictionaryLiteral.elements {
      let _keyType = type(of: element.key, enclosingType: enclosingType, scopeContext: scopeContext)
      let _valueType = type(of: element.value, enclosingType: enclosingType, scopeContext: scopeContext)

      if let _keyType = keyType, _keyType != keyType {
        // The keys have conflicting types.
        return .errorType
      }

      if let _valueType = valueType, _valueType != valueType {
        // The values have conflicting types.
        return .errorType
      }

      if keyType == nil {
        keyType = _keyType
      }

      if valueType == nil {
        valueType = _valueType
      }
    }

    return .dictionaryType(key: keyType ?? .any, value: valueType ?? .any)
  }

  public func type(of attemptExpression: AttemptExpression,
                   enclosingType: RawTypeIdentifier,
                   typeStates: [TypeState],
                   callerProtections: [CallerProtection] = [],
                   scopeContext: ScopeContext) -> RawType {
    if attemptExpression.isSoft {
     return .basicType(.bool)
    }
    let functionCall = attemptExpression.functionCall
    return type(of: functionCall,
                enclosingType: functionCall.identifier.enclosingType ?? enclosingType,
                typeStates: typeStates,
                callerProtections: callerProtections,
                scopeContext: scopeContext) ?? .errorType
  }

  /// The type of an expression.
  ///
  /// - Parameters:
  ///   - expression: The expression to compute the type for.
  ///   - functionDeclarationContext: Contextual information if the expression is used in a function.
  ///   - enclosingType: The enclosing type of the expression, if any.
  ///   - callerProtections: The caller protections associated with the expression,
  ///                        if the expression is a function call.
  ///   - scopeContext: Contextual information about the scope in which the expression resides.
  /// - Returns: The `RawType` of the expression.
  public func type(of expression: Expression,
                   enclosingType: RawTypeIdentifier,
                   typeStates: [TypeState] = [],
                   callerProtections: [CallerProtection] = [],
                   scopeContext: ScopeContext) -> RawType {
    switch expression {
    case .inoutExpression(let inoutExpression):
      return .inoutType(type(of: inoutExpression.expression,
                             enclosingType: enclosingType,
                             typeStates: typeStates,
                             callerProtections: callerProtections,
                             scopeContext: scopeContext))
    case .typeConversionExpression(let typeConversionExpression):
      return typeConversionExpression.type.rawType
    case .binaryExpression(let binaryExpression):
      if binaryExpression.opToken.isBooleanOperator {
        return .basicType(.bool)
      }

      if binaryExpression.opToken == .dot {
        let lhsType = type(of: binaryExpression.lhs,
                           enclosingType: enclosingType,
                           typeStates: typeStates,
                           callerProtections: callerProtections,
                           scopeContext: scopeContext)
        switch lhsType {
        case .arrayType:
          if case .identifier(let identifier) = binaryExpression.rhs, identifier.name == "size" {
            return .basicType(.int)
          } else {
            fatalError()
          }
        case .fixedSizeArrayType:
          if case .identifier(let identifier) = binaryExpression.rhs, identifier.name == "size" {
            return .basicType(.int)
          } else {
            fatalError()
          }
        case .dictionaryType(let keyType, _):
          if case .identifier(let identifier) = binaryExpression.rhs, identifier.name == "size" {
            return .basicType(.int)
          } else if case .identifier(let identifier) = binaryExpression.rhs, identifier.name == "keys" {
            return .arrayType(keyType)
          } else {
            fatalError()
          }
        default:
          return type(of: binaryExpression.rhs,
                      enclosingType: lhsType.name,
                      typeStates: typeStates,
                      callerProtections: callerProtections,
                      scopeContext: scopeContext)
        }
      }

      return type(of: binaryExpression.rhs,
                  enclosingType: enclosingType,
                  typeStates: typeStates,
                  callerProtections: callerProtections,
                  scopeContext: scopeContext)

    case .bracketedExpression(let bracketedExpression):
      return type(of: bracketedExpression.expression,
                  enclosingType: enclosingType,
                  typeStates: typeStates,
                  callerProtections: callerProtections,
                  scopeContext: scopeContext)

    case .functionCall(let functionCall):
      return type(of: functionCall,
                  enclosingType: functionCall.identifier.enclosingType ?? enclosingType,
                  typeStates: typeStates,
                  callerProtections: callerProtections,
                  scopeContext: scopeContext) ?? .errorType

    case .externalCall(let externalCall):
      return type(of: .binaryExpression(externalCall.functionCall),
                  enclosingType: enclosingType,
                  typeStates: typeStates,
                  callerProtections: callerProtections,
                  scopeContext: scopeContext)

    case .identifier(let identifier):
      if identifier.enclosingType == nil,
        let type = scopeContext.type(for: identifier.name) {
        return type.stripInout
      }
      return type(of: identifier.name,
                  enclosingType: identifier.enclosingType ?? enclosingType,
                  scopeContext: scopeContext)

    case .self: return .userDefinedType(enclosingType)
    case .variableDeclaration(let variableDeclaration):
      return variableDeclaration.type.rawType
    case .subscriptExpression(let subscriptExpression):
      let identifierType = type(of: subscriptExpression.baseExpression,
                                enclosingType: enclosingType,
                                scopeContext: scopeContext)

      switch identifierType {
      case .arrayType(let elementType): return elementType
      case .fixedSizeArrayType(let elementType, _): return elementType
      case .dictionaryType(_, let valueType): return valueType
      default: return .errorType
      }
    case .literal(let literalToken): return type(ofLiteralToken: literalToken)
    case .arrayLiteral(let arrayLiteral):
      return type(ofArrayLiteral: arrayLiteral, enclosingType: enclosingType, scopeContext: scopeContext)
    case .range(let rangeExpression):
      return type(ofRangeExpression: rangeExpression, enclosingType: enclosingType, scopeContext: scopeContext)
    case .attemptExpression(let attemptExpression):
       return type(of: attemptExpression,
                   enclosingType: enclosingType,
                   typeStates: typeStates,
                   callerProtections: callerProtections,
                   scopeContext: scopeContext)
    case .dictionaryLiteral(let dictionaryLiteral):
      return type(ofDictionaryLiteral: dictionaryLiteral, enclosingType: enclosingType, scopeContext: scopeContext)
    case .sequence: fatalError()
    case .rawAssembly(_, let resultType): return resultType!
<<<<<<< HEAD
    case .returnsExpression(let returnsExpression):
       return type(of: returnsExpression,
                   enclosingType: enclosingType,
                   typeStates: typeStates,
                   callerProtections: callerProtections,
                   scopeContext: scopeContext)
=======
    case .emptyExpr(_): fatalError("Trying to compute the type of an empty expression")
>>>>>>> 3360a22e
    }
  }
}<|MERGE_RESOLUTION|>--- conflicted
+++ resolved
@@ -280,16 +280,13 @@
       return type(ofDictionaryLiteral: dictionaryLiteral, enclosingType: enclosingType, scopeContext: scopeContext)
     case .sequence: fatalError()
     case .rawAssembly(_, let resultType): return resultType!
-<<<<<<< HEAD
     case .returnsExpression(let returnsExpression):
        return type(of: returnsExpression,
                    enclosingType: enclosingType,
                    typeStates: typeStates,
                    callerProtections: callerProtections,
                    scopeContext: scopeContext)
-=======
     case .emptyExpr(_): fatalError("Trying to compute the type of an empty expression")
->>>>>>> 3360a22e
     }
   }
 }