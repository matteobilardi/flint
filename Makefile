.PHONY: all debug release zip test lint generate-sources generate-mocks test-nogen clean

all: debug

debug: generate-sources
	swift build
	cp -r stdlib .build/debug/

<<<<<<< HEAD
.PHONY: all release zip test lint generate

xcode:
	swift package generate-xcodeproj

run: 
	swift build
	swift run dev_version

release: generate
=======
release: generate-sources
>>>>>>> 32f9ebfa
	swift build	-c release --static-swift-stdlib
	cp -r stdlib .build/release/

zip: release
	cp .build/release/flintc flintc
	zip -r flintc.zip flintc stdlib
	rm flintc

test: lint generate-mocks release
	swift test
	cd Tests/Integration/BehaviorTests && ./compile_behavior_tests.sh
	swift run -c release lite

test-nogen: lint release
	swift test
	cd Tests/Integration/BehaviorTests && ./compile_behavior_tests.sh
	swift run -c release lite

lint:
	swiftlint lint --strict

generate-mocks:
	 swift package resolve
	./generate_mocks.sh

generate-sources:
	./utils/codegen/codegen.js

<<<<<<< HEAD
generate:
	cd utils/codegen && npm install && cd ../../
	./utils/codegen/codegen.js
=======
clean:
	rm -rf .build
>>>>>>> 32f9ebfa
<|MERGE_RESOLUTION|>--- conflicted
+++ resolved
@@ -6,7 +6,6 @@
 	swift build
 	cp -r stdlib .build/debug/
 
-<<<<<<< HEAD
 .PHONY: all release zip test lint generate
 
 xcode:
@@ -16,10 +15,7 @@
 	swift build
 	swift run dev_version
 
-release: generate
-=======
 release: generate-sources
->>>>>>> 32f9ebfa
 	swift build	-c release --static-swift-stdlib
 	cp -r stdlib .build/release/
 
@@ -46,13 +42,8 @@
 	./generate_mocks.sh
 
 generate-sources:
+	cd utils/codegen && npm install && cd ../../
 	./utils/codegen/codegen.js
 
-<<<<<<< HEAD
-generate:
-	cd utils/codegen && npm install && cd ../../
-	./utils/codegen/codegen.js
-=======
 clean:
-	rm -rf .build
->>>>>>> 32f9ebfa
+	rm -rf .build