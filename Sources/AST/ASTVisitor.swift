--- conflicted
+++ resolved
@@ -374,22 +374,18 @@
       processResult.passContext.asLValue = false
     }
 
-<<<<<<< HEAD
-    if case .punctuation(let punctuation) = binaryExpression.op.kind, punctuation.isAssignment {
-      processResult.passContext.inAssignment = true
-    }
-    processResult.element.rhs = processResult.combining(visit(processResult.element.rhs, passContext: processResult.passContext))
-    processResult.passContext.inAssignment = false // Allowed as nested assignments do not exist.
-=======
     switch passContext.environment!.type(of: processResult.element.lhs, enclosingType: passContext.enclosingTypeIdentifier!.name, scopeContext: passContext.scopeContext!) {
     case .arrayType(_):
       break
     case .fixedSizeArrayType(_):
       break
     default:
+      if case .punctuation(let punctuation) = binaryExpression.op.kind, punctuation.isAssignment {
+        processResult.passContext.inAssignment = true
+      }
       processResult.element.rhs = processResult.combining(visit(processResult.element.rhs, passContext: processResult.passContext))
-    }
->>>>>>> 76a54886
+      processResult.passContext.inAssignment = false // Allowed as nested assignments do not exist.
+    }
 
     let postProcessResult = pass.postProcess(binaryExpression: processResult.element, passContext: processResult.passContext)
     return ASTPassResult(element: postProcessResult.element, diagnostics: processResult.diagnostics + postProcessResult.diagnostics, passContext: postProcessResult.passContext)
